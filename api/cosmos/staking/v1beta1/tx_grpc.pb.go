// Code generated by protoc-gen-go-grpc. DO NOT EDIT.
// versions:
// - protoc-gen-go-grpc v1.5.1
// - protoc             (unknown)
// source: cosmos/staking/v1beta1/tx.proto

package stakingv1beta1

import (
	context "context"
	grpc "google.golang.org/grpc"
	codes "google.golang.org/grpc/codes"
	status "google.golang.org/grpc/status"
)

// This is a compile-time assertion to ensure that this generated file
// is compatible with the grpc package it is being compiled against.
// Requires gRPC-Go v1.64.0 or later.
const _ = grpc.SupportPackageIsVersion9

const (
	Msg_CreateValidator_FullMethodName           = "/cosmos.staking.v1beta1.Msg/CreateValidator"
	Msg_EditValidator_FullMethodName             = "/cosmos.staking.v1beta1.Msg/EditValidator"
	Msg_Delegate_FullMethodName                  = "/cosmos.staking.v1beta1.Msg/Delegate"
	Msg_BeginRedelegate_FullMethodName           = "/cosmos.staking.v1beta1.Msg/BeginRedelegate"
	Msg_Undelegate_FullMethodName                = "/cosmos.staking.v1beta1.Msg/Undelegate"
	Msg_CancelUnbondingDelegation_FullMethodName = "/cosmos.staking.v1beta1.Msg/CancelUnbondingDelegation"
	Msg_UpdateParams_FullMethodName              = "/cosmos.staking.v1beta1.Msg/UpdateParams"
	Msg_RotateConsPubKey_FullMethodName          = "/cosmos.staking.v1beta1.Msg/RotateConsPubKey"
)

// MsgClient is the client API for Msg service.
//
// For semantics around ctx use and closing/ending streaming RPCs, please refer to https://pkg.go.dev/google.golang.org/grpc/?tab=doc#ClientConn.NewStream.
//
// Msg defines the staking Msg service.
type MsgClient interface {
	// CreateValidator defines a method for creating a new validator.
	CreateValidator(ctx context.Context, in *MsgCreateValidator, opts ...grpc.CallOption) (*MsgCreateValidatorResponse, error)
	// EditValidator defines a method for editing an existing validator.
	EditValidator(ctx context.Context, in *MsgEditValidator, opts ...grpc.CallOption) (*MsgEditValidatorResponse, error)
	// Delegate defines a method for performing a delegation of coins
	// from a delegator to a validator.
	Delegate(ctx context.Context, in *MsgDelegate, opts ...grpc.CallOption) (*MsgDelegateResponse, error)
	// BeginRedelegate defines a method for performing a redelegation
	// of coins from a delegator and source validator to a destination validator.
	BeginRedelegate(ctx context.Context, in *MsgBeginRedelegate, opts ...grpc.CallOption) (*MsgBeginRedelegateResponse, error)
	// Undelegate defines a method for performing an undelegation from a
	// delegate and a validator.
	Undelegate(ctx context.Context, in *MsgUndelegate, opts ...grpc.CallOption) (*MsgUndelegateResponse, error)
	// CancelUnbondingDelegation defines a method for performing canceling the unbonding delegation
	// and delegate back to previous validator.
	CancelUnbondingDelegation(ctx context.Context, in *MsgCancelUnbondingDelegation, opts ...grpc.CallOption) (*MsgCancelUnbondingDelegationResponse, error)
	// UpdateParams defines an operation for updating the x/staking module
	// parameters.
	UpdateParams(ctx context.Context, in *MsgUpdateParams, opts ...grpc.CallOption) (*MsgUpdateParamsResponse, error)
	// RotateConsPubKey defines an operation for rotating the consensus keys
	// of a validator.
	RotateConsPubKey(ctx context.Context, in *MsgRotateConsPubKey, opts ...grpc.CallOption) (*MsgRotateConsPubKeyResponse, error)
}

type msgClient struct {
	cc grpc.ClientConnInterface
}

func NewMsgClient(cc grpc.ClientConnInterface) MsgClient {
	return &msgClient{cc}
}

func (c *msgClient) CreateValidator(ctx context.Context, in *MsgCreateValidator, opts ...grpc.CallOption) (*MsgCreateValidatorResponse, error) {
	cOpts := append([]grpc.CallOption{grpc.StaticMethod()}, opts...)
	out := new(MsgCreateValidatorResponse)
	err := c.cc.Invoke(ctx, Msg_CreateValidator_FullMethodName, in, out, cOpts...)
	if err != nil {
		return nil, err
	}
	return out, nil
}

func (c *msgClient) EditValidator(ctx context.Context, in *MsgEditValidator, opts ...grpc.CallOption) (*MsgEditValidatorResponse, error) {
	cOpts := append([]grpc.CallOption{grpc.StaticMethod()}, opts...)
	out := new(MsgEditValidatorResponse)
	err := c.cc.Invoke(ctx, Msg_EditValidator_FullMethodName, in, out, cOpts...)
	if err != nil {
		return nil, err
	}
	return out, nil
}

func (c *msgClient) Delegate(ctx context.Context, in *MsgDelegate, opts ...grpc.CallOption) (*MsgDelegateResponse, error) {
	cOpts := append([]grpc.CallOption{grpc.StaticMethod()}, opts...)
	out := new(MsgDelegateResponse)
	err := c.cc.Invoke(ctx, Msg_Delegate_FullMethodName, in, out, cOpts...)
	if err != nil {
		return nil, err
	}
	return out, nil
}

func (c *msgClient) BeginRedelegate(ctx context.Context, in *MsgBeginRedelegate, opts ...grpc.CallOption) (*MsgBeginRedelegateResponse, error) {
	cOpts := append([]grpc.CallOption{grpc.StaticMethod()}, opts...)
	out := new(MsgBeginRedelegateResponse)
	err := c.cc.Invoke(ctx, Msg_BeginRedelegate_FullMethodName, in, out, cOpts...)
	if err != nil {
		return nil, err
	}
	return out, nil
}

func (c *msgClient) Undelegate(ctx context.Context, in *MsgUndelegate, opts ...grpc.CallOption) (*MsgUndelegateResponse, error) {
	cOpts := append([]grpc.CallOption{grpc.StaticMethod()}, opts...)
	out := new(MsgUndelegateResponse)
	err := c.cc.Invoke(ctx, Msg_Undelegate_FullMethodName, in, out, cOpts...)
	if err != nil {
		return nil, err
	}
	return out, nil
}

func (c *msgClient) CancelUnbondingDelegation(ctx context.Context, in *MsgCancelUnbondingDelegation, opts ...grpc.CallOption) (*MsgCancelUnbondingDelegationResponse, error) {
	cOpts := append([]grpc.CallOption{grpc.StaticMethod()}, opts...)
	out := new(MsgCancelUnbondingDelegationResponse)
	err := c.cc.Invoke(ctx, Msg_CancelUnbondingDelegation_FullMethodName, in, out, cOpts...)
	if err != nil {
		return nil, err
	}
	return out, nil
}

func (c *msgClient) UpdateParams(ctx context.Context, in *MsgUpdateParams, opts ...grpc.CallOption) (*MsgUpdateParamsResponse, error) {
	cOpts := append([]grpc.CallOption{grpc.StaticMethod()}, opts...)
	out := new(MsgUpdateParamsResponse)
	err := c.cc.Invoke(ctx, Msg_UpdateParams_FullMethodName, in, out, cOpts...)
<<<<<<< HEAD
	if err != nil {
		return nil, err
	}
	return out, nil
}

func (c *msgClient) RotateConsPubKey(ctx context.Context, in *MsgRotateConsPubKey, opts ...grpc.CallOption) (*MsgRotateConsPubKeyResponse, error) {
	cOpts := append([]grpc.CallOption{grpc.StaticMethod()}, opts...)
	out := new(MsgRotateConsPubKeyResponse)
	err := c.cc.Invoke(ctx, Msg_RotateConsPubKey_FullMethodName, in, out, cOpts...)
=======
>>>>>>> 4f445ed9
	if err != nil {
		return nil, err
	}
	return out, nil
}

// MsgServer is the server API for Msg service.
// All implementations must embed UnimplementedMsgServer
// for forward compatibility.
//
// Msg defines the staking Msg service.
type MsgServer interface {
	// CreateValidator defines a method for creating a new validator.
	CreateValidator(context.Context, *MsgCreateValidator) (*MsgCreateValidatorResponse, error)
	// EditValidator defines a method for editing an existing validator.
	EditValidator(context.Context, *MsgEditValidator) (*MsgEditValidatorResponse, error)
	// Delegate defines a method for performing a delegation of coins
	// from a delegator to a validator.
	Delegate(context.Context, *MsgDelegate) (*MsgDelegateResponse, error)
	// BeginRedelegate defines a method for performing a redelegation
	// of coins from a delegator and source validator to a destination validator.
	BeginRedelegate(context.Context, *MsgBeginRedelegate) (*MsgBeginRedelegateResponse, error)
	// Undelegate defines a method for performing an undelegation from a
	// delegate and a validator.
	Undelegate(context.Context, *MsgUndelegate) (*MsgUndelegateResponse, error)
	// CancelUnbondingDelegation defines a method for performing canceling the unbonding delegation
	// and delegate back to previous validator.
	CancelUnbondingDelegation(context.Context, *MsgCancelUnbondingDelegation) (*MsgCancelUnbondingDelegationResponse, error)
	// UpdateParams defines an operation for updating the x/staking module
	// parameters.
	UpdateParams(context.Context, *MsgUpdateParams) (*MsgUpdateParamsResponse, error)
	// RotateConsPubKey defines an operation for rotating the consensus keys
	// of a validator.
	RotateConsPubKey(context.Context, *MsgRotateConsPubKey) (*MsgRotateConsPubKeyResponse, error)
	mustEmbedUnimplementedMsgServer()
}

// UnimplementedMsgServer must be embedded to have
// forward compatible implementations.
//
// NOTE: this should be embedded by value instead of pointer to avoid a nil
// pointer dereference when methods are called.
type UnimplementedMsgServer struct{}

func (UnimplementedMsgServer) CreateValidator(context.Context, *MsgCreateValidator) (*MsgCreateValidatorResponse, error) {
	return nil, status.Errorf(codes.Unimplemented, "method CreateValidator not implemented")
}
func (UnimplementedMsgServer) EditValidator(context.Context, *MsgEditValidator) (*MsgEditValidatorResponse, error) {
	return nil, status.Errorf(codes.Unimplemented, "method EditValidator not implemented")
}
func (UnimplementedMsgServer) Delegate(context.Context, *MsgDelegate) (*MsgDelegateResponse, error) {
	return nil, status.Errorf(codes.Unimplemented, "method Delegate not implemented")
}
func (UnimplementedMsgServer) BeginRedelegate(context.Context, *MsgBeginRedelegate) (*MsgBeginRedelegateResponse, error) {
	return nil, status.Errorf(codes.Unimplemented, "method BeginRedelegate not implemented")
}
func (UnimplementedMsgServer) Undelegate(context.Context, *MsgUndelegate) (*MsgUndelegateResponse, error) {
	return nil, status.Errorf(codes.Unimplemented, "method Undelegate not implemented")
}
func (UnimplementedMsgServer) CancelUnbondingDelegation(context.Context, *MsgCancelUnbondingDelegation) (*MsgCancelUnbondingDelegationResponse, error) {
	return nil, status.Errorf(codes.Unimplemented, "method CancelUnbondingDelegation not implemented")
}
func (UnimplementedMsgServer) UpdateParams(context.Context, *MsgUpdateParams) (*MsgUpdateParamsResponse, error) {
	return nil, status.Errorf(codes.Unimplemented, "method UpdateParams not implemented")
}
func (UnimplementedMsgServer) RotateConsPubKey(context.Context, *MsgRotateConsPubKey) (*MsgRotateConsPubKeyResponse, error) {
	return nil, status.Errorf(codes.Unimplemented, "method RotateConsPubKey not implemented")
}
func (UnimplementedMsgServer) mustEmbedUnimplementedMsgServer() {}
func (UnimplementedMsgServer) testEmbeddedByValue()             {}

// UnsafeMsgServer may be embedded to opt out of forward compatibility for this service.
// Use of this interface is not recommended, as added methods to MsgServer will
// result in compilation errors.
type UnsafeMsgServer interface {
	mustEmbedUnimplementedMsgServer()
}

func RegisterMsgServer(s grpc.ServiceRegistrar, srv MsgServer) {
	// If the following call pancis, it indicates UnimplementedMsgServer was
	// embedded by pointer and is nil.  This will cause panics if an
	// unimplemented method is ever invoked, so we test this at initialization
	// time to prevent it from happening at runtime later due to I/O.
	if t, ok := srv.(interface{ testEmbeddedByValue() }); ok {
		t.testEmbeddedByValue()
	}
	s.RegisterService(&Msg_ServiceDesc, srv)
}

func _Msg_CreateValidator_Handler(srv interface{}, ctx context.Context, dec func(interface{}) error, interceptor grpc.UnaryServerInterceptor) (interface{}, error) {
	in := new(MsgCreateValidator)
	if err := dec(in); err != nil {
		return nil, err
	}
	if interceptor == nil {
		return srv.(MsgServer).CreateValidator(ctx, in)
	}
	info := &grpc.UnaryServerInfo{
		Server:     srv,
		FullMethod: Msg_CreateValidator_FullMethodName,
	}
	handler := func(ctx context.Context, req interface{}) (interface{}, error) {
		return srv.(MsgServer).CreateValidator(ctx, req.(*MsgCreateValidator))
	}
	return interceptor(ctx, in, info, handler)
}

func _Msg_EditValidator_Handler(srv interface{}, ctx context.Context, dec func(interface{}) error, interceptor grpc.UnaryServerInterceptor) (interface{}, error) {
	in := new(MsgEditValidator)
	if err := dec(in); err != nil {
		return nil, err
	}
	if interceptor == nil {
		return srv.(MsgServer).EditValidator(ctx, in)
	}
	info := &grpc.UnaryServerInfo{
		Server:     srv,
		FullMethod: Msg_EditValidator_FullMethodName,
	}
	handler := func(ctx context.Context, req interface{}) (interface{}, error) {
		return srv.(MsgServer).EditValidator(ctx, req.(*MsgEditValidator))
	}
	return interceptor(ctx, in, info, handler)
}

func _Msg_Delegate_Handler(srv interface{}, ctx context.Context, dec func(interface{}) error, interceptor grpc.UnaryServerInterceptor) (interface{}, error) {
	in := new(MsgDelegate)
	if err := dec(in); err != nil {
		return nil, err
	}
	if interceptor == nil {
		return srv.(MsgServer).Delegate(ctx, in)
	}
	info := &grpc.UnaryServerInfo{
		Server:     srv,
		FullMethod: Msg_Delegate_FullMethodName,
	}
	handler := func(ctx context.Context, req interface{}) (interface{}, error) {
		return srv.(MsgServer).Delegate(ctx, req.(*MsgDelegate))
	}
	return interceptor(ctx, in, info, handler)
}

func _Msg_BeginRedelegate_Handler(srv interface{}, ctx context.Context, dec func(interface{}) error, interceptor grpc.UnaryServerInterceptor) (interface{}, error) {
	in := new(MsgBeginRedelegate)
	if err := dec(in); err != nil {
		return nil, err
	}
	if interceptor == nil {
		return srv.(MsgServer).BeginRedelegate(ctx, in)
	}
	info := &grpc.UnaryServerInfo{
		Server:     srv,
		FullMethod: Msg_BeginRedelegate_FullMethodName,
	}
	handler := func(ctx context.Context, req interface{}) (interface{}, error) {
		return srv.(MsgServer).BeginRedelegate(ctx, req.(*MsgBeginRedelegate))
	}
	return interceptor(ctx, in, info, handler)
}

func _Msg_Undelegate_Handler(srv interface{}, ctx context.Context, dec func(interface{}) error, interceptor grpc.UnaryServerInterceptor) (interface{}, error) {
	in := new(MsgUndelegate)
	if err := dec(in); err != nil {
		return nil, err
	}
	if interceptor == nil {
		return srv.(MsgServer).Undelegate(ctx, in)
	}
	info := &grpc.UnaryServerInfo{
		Server:     srv,
		FullMethod: Msg_Undelegate_FullMethodName,
	}
	handler := func(ctx context.Context, req interface{}) (interface{}, error) {
		return srv.(MsgServer).Undelegate(ctx, req.(*MsgUndelegate))
	}
	return interceptor(ctx, in, info, handler)
}

func _Msg_CancelUnbondingDelegation_Handler(srv interface{}, ctx context.Context, dec func(interface{}) error, interceptor grpc.UnaryServerInterceptor) (interface{}, error) {
	in := new(MsgCancelUnbondingDelegation)
	if err := dec(in); err != nil {
		return nil, err
	}
	if interceptor == nil {
		return srv.(MsgServer).CancelUnbondingDelegation(ctx, in)
	}
	info := &grpc.UnaryServerInfo{
		Server:     srv,
		FullMethod: Msg_CancelUnbondingDelegation_FullMethodName,
	}
	handler := func(ctx context.Context, req interface{}) (interface{}, error) {
		return srv.(MsgServer).CancelUnbondingDelegation(ctx, req.(*MsgCancelUnbondingDelegation))
	}
	return interceptor(ctx, in, info, handler)
}

func _Msg_UpdateParams_Handler(srv interface{}, ctx context.Context, dec func(interface{}) error, interceptor grpc.UnaryServerInterceptor) (interface{}, error) {
	in := new(MsgUpdateParams)
	if err := dec(in); err != nil {
		return nil, err
	}
	if interceptor == nil {
		return srv.(MsgServer).UpdateParams(ctx, in)
	}
	info := &grpc.UnaryServerInfo{
		Server:     srv,
		FullMethod: Msg_UpdateParams_FullMethodName,
	}
	handler := func(ctx context.Context, req interface{}) (interface{}, error) {
		return srv.(MsgServer).UpdateParams(ctx, req.(*MsgUpdateParams))
	}
	return interceptor(ctx, in, info, handler)
}

func _Msg_RotateConsPubKey_Handler(srv interface{}, ctx context.Context, dec func(interface{}) error, interceptor grpc.UnaryServerInterceptor) (interface{}, error) {
	in := new(MsgRotateConsPubKey)
	if err := dec(in); err != nil {
		return nil, err
	}
	if interceptor == nil {
		return srv.(MsgServer).RotateConsPubKey(ctx, in)
	}
	info := &grpc.UnaryServerInfo{
		Server:     srv,
		FullMethod: Msg_RotateConsPubKey_FullMethodName,
	}
	handler := func(ctx context.Context, req interface{}) (interface{}, error) {
		return srv.(MsgServer).RotateConsPubKey(ctx, req.(*MsgRotateConsPubKey))
	}
	return interceptor(ctx, in, info, handler)
}

// Msg_ServiceDesc is the grpc.ServiceDesc for Msg service.
// It's only intended for direct use with grpc.RegisterService,
// and not to be introspected or modified (even as a copy)
var Msg_ServiceDesc = grpc.ServiceDesc{
	ServiceName: "cosmos.staking.v1beta1.Msg",
	HandlerType: (*MsgServer)(nil),
	Methods: []grpc.MethodDesc{
		{
			MethodName: "CreateValidator",
			Handler:    _Msg_CreateValidator_Handler,
		},
		{
			MethodName: "EditValidator",
			Handler:    _Msg_EditValidator_Handler,
		},
		{
			MethodName: "Delegate",
			Handler:    _Msg_Delegate_Handler,
		},
		{
			MethodName: "BeginRedelegate",
			Handler:    _Msg_BeginRedelegate_Handler,
		},
		{
			MethodName: "Undelegate",
			Handler:    _Msg_Undelegate_Handler,
		},
		{
			MethodName: "CancelUnbondingDelegation",
			Handler:    _Msg_CancelUnbondingDelegation_Handler,
		},
		{
			MethodName: "UpdateParams",
			Handler:    _Msg_UpdateParams_Handler,
		},
		{
			MethodName: "RotateConsPubKey",
			Handler:    _Msg_RotateConsPubKey_Handler,
		},
	},
	Streams:  []grpc.StreamDesc{},
	Metadata: "cosmos/staking/v1beta1/tx.proto",
}<|MERGE_RESOLUTION|>--- conflicted
+++ resolved
@@ -26,7 +26,6 @@
 	Msg_Undelegate_FullMethodName                = "/cosmos.staking.v1beta1.Msg/Undelegate"
 	Msg_CancelUnbondingDelegation_FullMethodName = "/cosmos.staking.v1beta1.Msg/CancelUnbondingDelegation"
 	Msg_UpdateParams_FullMethodName              = "/cosmos.staking.v1beta1.Msg/UpdateParams"
-	Msg_RotateConsPubKey_FullMethodName          = "/cosmos.staking.v1beta1.Msg/RotateConsPubKey"
 )
 
 // MsgClient is the client API for Msg service.
@@ -54,9 +53,6 @@
 	// UpdateParams defines an operation for updating the x/staking module
 	// parameters.
 	UpdateParams(ctx context.Context, in *MsgUpdateParams, opts ...grpc.CallOption) (*MsgUpdateParamsResponse, error)
-	// RotateConsPubKey defines an operation for rotating the consensus keys
-	// of a validator.
-	RotateConsPubKey(ctx context.Context, in *MsgRotateConsPubKey, opts ...grpc.CallOption) (*MsgRotateConsPubKeyResponse, error)
 }
 
 type msgClient struct {
@@ -131,19 +127,6 @@
 	cOpts := append([]grpc.CallOption{grpc.StaticMethod()}, opts...)
 	out := new(MsgUpdateParamsResponse)
 	err := c.cc.Invoke(ctx, Msg_UpdateParams_FullMethodName, in, out, cOpts...)
-<<<<<<< HEAD
-	if err != nil {
-		return nil, err
-	}
-	return out, nil
-}
-
-func (c *msgClient) RotateConsPubKey(ctx context.Context, in *MsgRotateConsPubKey, opts ...grpc.CallOption) (*MsgRotateConsPubKeyResponse, error) {
-	cOpts := append([]grpc.CallOption{grpc.StaticMethod()}, opts...)
-	out := new(MsgRotateConsPubKeyResponse)
-	err := c.cc.Invoke(ctx, Msg_RotateConsPubKey_FullMethodName, in, out, cOpts...)
-=======
->>>>>>> 4f445ed9
 	if err != nil {
 		return nil, err
 	}
@@ -175,9 +158,6 @@
 	// UpdateParams defines an operation for updating the x/staking module
 	// parameters.
 	UpdateParams(context.Context, *MsgUpdateParams) (*MsgUpdateParamsResponse, error)
-	// RotateConsPubKey defines an operation for rotating the consensus keys
-	// of a validator.
-	RotateConsPubKey(context.Context, *MsgRotateConsPubKey) (*MsgRotateConsPubKeyResponse, error)
 	mustEmbedUnimplementedMsgServer()
 }
 
@@ -208,9 +188,6 @@
 }
 func (UnimplementedMsgServer) UpdateParams(context.Context, *MsgUpdateParams) (*MsgUpdateParamsResponse, error) {
 	return nil, status.Errorf(codes.Unimplemented, "method UpdateParams not implemented")
-}
-func (UnimplementedMsgServer) RotateConsPubKey(context.Context, *MsgRotateConsPubKey) (*MsgRotateConsPubKeyResponse, error) {
-	return nil, status.Errorf(codes.Unimplemented, "method RotateConsPubKey not implemented")
 }
 func (UnimplementedMsgServer) mustEmbedUnimplementedMsgServer() {}
 func (UnimplementedMsgServer) testEmbeddedByValue()             {}
@@ -359,24 +336,6 @@
 	return interceptor(ctx, in, info, handler)
 }
 
-func _Msg_RotateConsPubKey_Handler(srv interface{}, ctx context.Context, dec func(interface{}) error, interceptor grpc.UnaryServerInterceptor) (interface{}, error) {
-	in := new(MsgRotateConsPubKey)
-	if err := dec(in); err != nil {
-		return nil, err
-	}
-	if interceptor == nil {
-		return srv.(MsgServer).RotateConsPubKey(ctx, in)
-	}
-	info := &grpc.UnaryServerInfo{
-		Server:     srv,
-		FullMethod: Msg_RotateConsPubKey_FullMethodName,
-	}
-	handler := func(ctx context.Context, req interface{}) (interface{}, error) {
-		return srv.(MsgServer).RotateConsPubKey(ctx, req.(*MsgRotateConsPubKey))
-	}
-	return interceptor(ctx, in, info, handler)
-}
-
 // Msg_ServiceDesc is the grpc.ServiceDesc for Msg service.
 // It's only intended for direct use with grpc.RegisterService,
 // and not to be introspected or modified (even as a copy)
@@ -412,10 +371,6 @@
 			MethodName: "UpdateParams",
 			Handler:    _Msg_UpdateParams_Handler,
 		},
-		{
-			MethodName: "RotateConsPubKey",
-			Handler:    _Msg_RotateConsPubKey_Handler,
-		},
 	},
 	Streams:  []grpc.StreamDesc{},
 	Metadata: "cosmos/staking/v1beta1/tx.proto",
