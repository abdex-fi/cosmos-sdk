// Code generated by protoc-gen-go-grpc. DO NOT EDIT.
// versions:
// - protoc-gen-go-grpc v1.5.1
// - protoc             (unknown)
// source: cosmos/nft/v1beta1/query.proto

package nftv1beta1

import (
	context "context"
	grpc "google.golang.org/grpc"
	codes "google.golang.org/grpc/codes"
	status "google.golang.org/grpc/status"
)

// This is a compile-time assertion to ensure that this generated file
// is compatible with the grpc package it is being compiled against.
// Requires gRPC-Go v1.64.0 or later.
const _ = grpc.SupportPackageIsVersion9

const (
	Query_Balance_FullMethodName              = "/cosmos.nft.v1beta1.Query/Balance"
	Query_BalanceByQueryString_FullMethodName = "/cosmos.nft.v1beta1.Query/BalanceByQueryString"
	Query_Owner_FullMethodName                = "/cosmos.nft.v1beta1.Query/Owner"
	Query_OwnerByQueryString_FullMethodName   = "/cosmos.nft.v1beta1.Query/OwnerByQueryString"
	Query_Supply_FullMethodName               = "/cosmos.nft.v1beta1.Query/Supply"
	Query_SupplyByQueryString_FullMethodName  = "/cosmos.nft.v1beta1.Query/SupplyByQueryString"
	Query_NFTs_FullMethodName                 = "/cosmos.nft.v1beta1.Query/NFTs"
	Query_NFT_FullMethodName                  = "/cosmos.nft.v1beta1.Query/NFT"
	Query_NFTByQueryString_FullMethodName     = "/cosmos.nft.v1beta1.Query/NFTByQueryString"
	Query_Class_FullMethodName                = "/cosmos.nft.v1beta1.Query/Class"
	Query_ClassByQueryString_FullMethodName   = "/cosmos.nft.v1beta1.Query/ClassByQueryString"
	Query_Classes_FullMethodName              = "/cosmos.nft.v1beta1.Query/Classes"
)

// QueryClient is the client API for Query service.
//
// For semantics around ctx use and closing/ending streaming RPCs, please refer to https://pkg.go.dev/google.golang.org/grpc/?tab=doc#ClientConn.NewStream.
//
// Query defines the gRPC querier service.
type QueryClient interface {
	// Balance queries the number of NFTs of a given class owned by the owner, same as balanceOf in ERC721
	Balance(ctx context.Context, in *QueryBalanceRequest, opts ...grpc.CallOption) (*QueryBalanceResponse, error)
	// BalanceByQueryString queries the number of NFTs of a given class owned by the owner, same as balanceOf in ERC721
	BalanceByQueryString(ctx context.Context, in *QueryBalanceByQueryStringRequest, opts ...grpc.CallOption) (*QueryBalanceByQueryStringResponse, error)
	// Owner queries the owner of the NFT based on its class and id, same as ownerOf in ERC721
	Owner(ctx context.Context, in *QueryOwnerRequest, opts ...grpc.CallOption) (*QueryOwnerResponse, error)
	// OwnerByQueryString queries the owner of the NFT based on its class and id, same as ownerOf in ERC721
	OwnerByQueryString(ctx context.Context, in *QueryOwnerByQueryStringRequest, opts ...grpc.CallOption) (*QueryOwnerByQueryStringResponse, error)
	// Supply queries the number of NFTs from the given class, same as totalSupply of ERC721.
	Supply(ctx context.Context, in *QuerySupplyRequest, opts ...grpc.CallOption) (*QuerySupplyResponse, error)
	// SupplyByQueryString queries the number of NFTs from the given class, same as totalSupply of ERC721.
	SupplyByQueryString(ctx context.Context, in *QuerySupplyByQueryStringRequest, opts ...grpc.CallOption) (*QuerySupplyByQueryStringResponse, error)
	// NFTs queries all NFTs of a given class or owner,choose at least one of the two, similar to tokenByIndex in
	// ERC721Enumerable
	NFTs(ctx context.Context, in *QueryNFTsRequest, opts ...grpc.CallOption) (*QueryNFTsResponse, error)
	// NFT queries an NFT based on its class and id.
	NFT(ctx context.Context, in *QueryNFTRequest, opts ...grpc.CallOption) (*QueryNFTResponse, error)
	// NFTByQueryString queries an NFT based on its class and id.
	NFTByQueryString(ctx context.Context, in *QueryNFTByQueryStringRequest, opts ...grpc.CallOption) (*QueryNFTByQueryStringResponse, error)
	// Class queries an NFT class based on its id
	Class(ctx context.Context, in *QueryClassRequest, opts ...grpc.CallOption) (*QueryClassResponse, error)
	// Class queries an NFT class based on its id
	ClassByQueryString(ctx context.Context, in *QueryClassByQueryStringRequest, opts ...grpc.CallOption) (*QueryClassByQueryStringResponse, error)
	// Classes queries all NFT classes
	Classes(ctx context.Context, in *QueryClassesRequest, opts ...grpc.CallOption) (*QueryClassesResponse, error)
}

type queryClient struct {
	cc grpc.ClientConnInterface
}

func NewQueryClient(cc grpc.ClientConnInterface) QueryClient {
	return &queryClient{cc}
}

func (c *queryClient) Balance(ctx context.Context, in *QueryBalanceRequest, opts ...grpc.CallOption) (*QueryBalanceResponse, error) {
	cOpts := append([]grpc.CallOption{grpc.StaticMethod()}, opts...)
	out := new(QueryBalanceResponse)
	err := c.cc.Invoke(ctx, Query_Balance_FullMethodName, in, out, cOpts...)
<<<<<<< HEAD
	if err != nil {
		return nil, err
	}
	return out, nil
}

func (c *queryClient) BalanceByQueryString(ctx context.Context, in *QueryBalanceByQueryStringRequest, opts ...grpc.CallOption) (*QueryBalanceByQueryStringResponse, error) {
	cOpts := append([]grpc.CallOption{grpc.StaticMethod()}, opts...)
	out := new(QueryBalanceByQueryStringResponse)
	err := c.cc.Invoke(ctx, Query_BalanceByQueryString_FullMethodName, in, out, cOpts...)
=======
>>>>>>> 4f445ed9
	if err != nil {
		return nil, err
	}
	return out, nil
}

func (c *queryClient) Owner(ctx context.Context, in *QueryOwnerRequest, opts ...grpc.CallOption) (*QueryOwnerResponse, error) {
	cOpts := append([]grpc.CallOption{grpc.StaticMethod()}, opts...)
	out := new(QueryOwnerResponse)
	err := c.cc.Invoke(ctx, Query_Owner_FullMethodName, in, out, cOpts...)
<<<<<<< HEAD
	if err != nil {
		return nil, err
	}
	return out, nil
}

func (c *queryClient) OwnerByQueryString(ctx context.Context, in *QueryOwnerByQueryStringRequest, opts ...grpc.CallOption) (*QueryOwnerByQueryStringResponse, error) {
	cOpts := append([]grpc.CallOption{grpc.StaticMethod()}, opts...)
	out := new(QueryOwnerByQueryStringResponse)
	err := c.cc.Invoke(ctx, Query_OwnerByQueryString_FullMethodName, in, out, cOpts...)
=======
>>>>>>> 4f445ed9
	if err != nil {
		return nil, err
	}
	return out, nil
}

func (c *queryClient) Supply(ctx context.Context, in *QuerySupplyRequest, opts ...grpc.CallOption) (*QuerySupplyResponse, error) {
	cOpts := append([]grpc.CallOption{grpc.StaticMethod()}, opts...)
	out := new(QuerySupplyResponse)
	err := c.cc.Invoke(ctx, Query_Supply_FullMethodName, in, out, cOpts...)
<<<<<<< HEAD
	if err != nil {
		return nil, err
	}
	return out, nil
}

func (c *queryClient) SupplyByQueryString(ctx context.Context, in *QuerySupplyByQueryStringRequest, opts ...grpc.CallOption) (*QuerySupplyByQueryStringResponse, error) {
	cOpts := append([]grpc.CallOption{grpc.StaticMethod()}, opts...)
	out := new(QuerySupplyByQueryStringResponse)
	err := c.cc.Invoke(ctx, Query_SupplyByQueryString_FullMethodName, in, out, cOpts...)
=======
>>>>>>> 4f445ed9
	if err != nil {
		return nil, err
	}
	return out, nil
}

func (c *queryClient) NFTs(ctx context.Context, in *QueryNFTsRequest, opts ...grpc.CallOption) (*QueryNFTsResponse, error) {
	cOpts := append([]grpc.CallOption{grpc.StaticMethod()}, opts...)
	out := new(QueryNFTsResponse)
	err := c.cc.Invoke(ctx, Query_NFTs_FullMethodName, in, out, cOpts...)
	if err != nil {
		return nil, err
	}
	return out, nil
}

func (c *queryClient) NFT(ctx context.Context, in *QueryNFTRequest, opts ...grpc.CallOption) (*QueryNFTResponse, error) {
	cOpts := append([]grpc.CallOption{grpc.StaticMethod()}, opts...)
	out := new(QueryNFTResponse)
	err := c.cc.Invoke(ctx, Query_NFT_FullMethodName, in, out, cOpts...)
<<<<<<< HEAD
	if err != nil {
		return nil, err
	}
	return out, nil
}

func (c *queryClient) NFTByQueryString(ctx context.Context, in *QueryNFTByQueryStringRequest, opts ...grpc.CallOption) (*QueryNFTByQueryStringResponse, error) {
	cOpts := append([]grpc.CallOption{grpc.StaticMethod()}, opts...)
	out := new(QueryNFTByQueryStringResponse)
	err := c.cc.Invoke(ctx, Query_NFTByQueryString_FullMethodName, in, out, cOpts...)
=======
>>>>>>> 4f445ed9
	if err != nil {
		return nil, err
	}
	return out, nil
}

func (c *queryClient) Class(ctx context.Context, in *QueryClassRequest, opts ...grpc.CallOption) (*QueryClassResponse, error) {
	cOpts := append([]grpc.CallOption{grpc.StaticMethod()}, opts...)
	out := new(QueryClassResponse)
	err := c.cc.Invoke(ctx, Query_Class_FullMethodName, in, out, cOpts...)
<<<<<<< HEAD
	if err != nil {
		return nil, err
	}
	return out, nil
}

func (c *queryClient) ClassByQueryString(ctx context.Context, in *QueryClassByQueryStringRequest, opts ...grpc.CallOption) (*QueryClassByQueryStringResponse, error) {
	cOpts := append([]grpc.CallOption{grpc.StaticMethod()}, opts...)
	out := new(QueryClassByQueryStringResponse)
	err := c.cc.Invoke(ctx, Query_ClassByQueryString_FullMethodName, in, out, cOpts...)
=======
>>>>>>> 4f445ed9
	if err != nil {
		return nil, err
	}
	return out, nil
}

func (c *queryClient) Classes(ctx context.Context, in *QueryClassesRequest, opts ...grpc.CallOption) (*QueryClassesResponse, error) {
	cOpts := append([]grpc.CallOption{grpc.StaticMethod()}, opts...)
	out := new(QueryClassesResponse)
	err := c.cc.Invoke(ctx, Query_Classes_FullMethodName, in, out, cOpts...)
	if err != nil {
		return nil, err
	}
	return out, nil
}

// QueryServer is the server API for Query service.
// All implementations must embed UnimplementedQueryServer
// for forward compatibility.
//
// Query defines the gRPC querier service.
type QueryServer interface {
	// Balance queries the number of NFTs of a given class owned by the owner, same as balanceOf in ERC721
	Balance(context.Context, *QueryBalanceRequest) (*QueryBalanceResponse, error)
	// BalanceByQueryString queries the number of NFTs of a given class owned by the owner, same as balanceOf in ERC721
	BalanceByQueryString(context.Context, *QueryBalanceByQueryStringRequest) (*QueryBalanceByQueryStringResponse, error)
	// Owner queries the owner of the NFT based on its class and id, same as ownerOf in ERC721
	Owner(context.Context, *QueryOwnerRequest) (*QueryOwnerResponse, error)
	// OwnerByQueryString queries the owner of the NFT based on its class and id, same as ownerOf in ERC721
	OwnerByQueryString(context.Context, *QueryOwnerByQueryStringRequest) (*QueryOwnerByQueryStringResponse, error)
	// Supply queries the number of NFTs from the given class, same as totalSupply of ERC721.
	Supply(context.Context, *QuerySupplyRequest) (*QuerySupplyResponse, error)
	// SupplyByQueryString queries the number of NFTs from the given class, same as totalSupply of ERC721.
	SupplyByQueryString(context.Context, *QuerySupplyByQueryStringRequest) (*QuerySupplyByQueryStringResponse, error)
	// NFTs queries all NFTs of a given class or owner,choose at least one of the two, similar to tokenByIndex in
	// ERC721Enumerable
	NFTs(context.Context, *QueryNFTsRequest) (*QueryNFTsResponse, error)
	// NFT queries an NFT based on its class and id.
	NFT(context.Context, *QueryNFTRequest) (*QueryNFTResponse, error)
	// NFTByQueryString queries an NFT based on its class and id.
	NFTByQueryString(context.Context, *QueryNFTByQueryStringRequest) (*QueryNFTByQueryStringResponse, error)
	// Class queries an NFT class based on its id
	Class(context.Context, *QueryClassRequest) (*QueryClassResponse, error)
	// Class queries an NFT class based on its id
	ClassByQueryString(context.Context, *QueryClassByQueryStringRequest) (*QueryClassByQueryStringResponse, error)
	// Classes queries all NFT classes
	Classes(context.Context, *QueryClassesRequest) (*QueryClassesResponse, error)
	mustEmbedUnimplementedQueryServer()
}

// UnimplementedQueryServer must be embedded to have
// forward compatible implementations.
//
// NOTE: this should be embedded by value instead of pointer to avoid a nil
// pointer dereference when methods are called.
type UnimplementedQueryServer struct{}

func (UnimplementedQueryServer) Balance(context.Context, *QueryBalanceRequest) (*QueryBalanceResponse, error) {
	return nil, status.Errorf(codes.Unimplemented, "method Balance not implemented")
}
func (UnimplementedQueryServer) BalanceByQueryString(context.Context, *QueryBalanceByQueryStringRequest) (*QueryBalanceByQueryStringResponse, error) {
	return nil, status.Errorf(codes.Unimplemented, "method BalanceByQueryString not implemented")
}
func (UnimplementedQueryServer) Owner(context.Context, *QueryOwnerRequest) (*QueryOwnerResponse, error) {
	return nil, status.Errorf(codes.Unimplemented, "method Owner not implemented")
}
func (UnimplementedQueryServer) OwnerByQueryString(context.Context, *QueryOwnerByQueryStringRequest) (*QueryOwnerByQueryStringResponse, error) {
	return nil, status.Errorf(codes.Unimplemented, "method OwnerByQueryString not implemented")
}
func (UnimplementedQueryServer) Supply(context.Context, *QuerySupplyRequest) (*QuerySupplyResponse, error) {
	return nil, status.Errorf(codes.Unimplemented, "method Supply not implemented")
}
func (UnimplementedQueryServer) SupplyByQueryString(context.Context, *QuerySupplyByQueryStringRequest) (*QuerySupplyByQueryStringResponse, error) {
	return nil, status.Errorf(codes.Unimplemented, "method SupplyByQueryString not implemented")
}
func (UnimplementedQueryServer) NFTs(context.Context, *QueryNFTsRequest) (*QueryNFTsResponse, error) {
	return nil, status.Errorf(codes.Unimplemented, "method NFTs not implemented")
}
func (UnimplementedQueryServer) NFT(context.Context, *QueryNFTRequest) (*QueryNFTResponse, error) {
	return nil, status.Errorf(codes.Unimplemented, "method NFT not implemented")
}
func (UnimplementedQueryServer) NFTByQueryString(context.Context, *QueryNFTByQueryStringRequest) (*QueryNFTByQueryStringResponse, error) {
	return nil, status.Errorf(codes.Unimplemented, "method NFTByQueryString not implemented")
}
func (UnimplementedQueryServer) Class(context.Context, *QueryClassRequest) (*QueryClassResponse, error) {
	return nil, status.Errorf(codes.Unimplemented, "method Class not implemented")
}
func (UnimplementedQueryServer) ClassByQueryString(context.Context, *QueryClassByQueryStringRequest) (*QueryClassByQueryStringResponse, error) {
	return nil, status.Errorf(codes.Unimplemented, "method ClassByQueryString not implemented")
}
func (UnimplementedQueryServer) Classes(context.Context, *QueryClassesRequest) (*QueryClassesResponse, error) {
	return nil, status.Errorf(codes.Unimplemented, "method Classes not implemented")
}
func (UnimplementedQueryServer) mustEmbedUnimplementedQueryServer() {}
func (UnimplementedQueryServer) testEmbeddedByValue()               {}

// UnsafeQueryServer may be embedded to opt out of forward compatibility for this service.
// Use of this interface is not recommended, as added methods to QueryServer will
// result in compilation errors.
type UnsafeQueryServer interface {
	mustEmbedUnimplementedQueryServer()
}

func RegisterQueryServer(s grpc.ServiceRegistrar, srv QueryServer) {
	// If the following call pancis, it indicates UnimplementedQueryServer was
	// embedded by pointer and is nil.  This will cause panics if an
	// unimplemented method is ever invoked, so we test this at initialization
	// time to prevent it from happening at runtime later due to I/O.
	if t, ok := srv.(interface{ testEmbeddedByValue() }); ok {
		t.testEmbeddedByValue()
	}
	s.RegisterService(&Query_ServiceDesc, srv)
}

func _Query_Balance_Handler(srv interface{}, ctx context.Context, dec func(interface{}) error, interceptor grpc.UnaryServerInterceptor) (interface{}, error) {
	in := new(QueryBalanceRequest)
	if err := dec(in); err != nil {
		return nil, err
	}
	if interceptor == nil {
		return srv.(QueryServer).Balance(ctx, in)
	}
	info := &grpc.UnaryServerInfo{
		Server:     srv,
		FullMethod: Query_Balance_FullMethodName,
	}
	handler := func(ctx context.Context, req interface{}) (interface{}, error) {
		return srv.(QueryServer).Balance(ctx, req.(*QueryBalanceRequest))
	}
	return interceptor(ctx, in, info, handler)
}

func _Query_BalanceByQueryString_Handler(srv interface{}, ctx context.Context, dec func(interface{}) error, interceptor grpc.UnaryServerInterceptor) (interface{}, error) {
	in := new(QueryBalanceByQueryStringRequest)
	if err := dec(in); err != nil {
		return nil, err
	}
	if interceptor == nil {
		return srv.(QueryServer).BalanceByQueryString(ctx, in)
	}
	info := &grpc.UnaryServerInfo{
		Server:     srv,
		FullMethod: Query_BalanceByQueryString_FullMethodName,
	}
	handler := func(ctx context.Context, req interface{}) (interface{}, error) {
		return srv.(QueryServer).BalanceByQueryString(ctx, req.(*QueryBalanceByQueryStringRequest))
	}
	return interceptor(ctx, in, info, handler)
}

func _Query_Owner_Handler(srv interface{}, ctx context.Context, dec func(interface{}) error, interceptor grpc.UnaryServerInterceptor) (interface{}, error) {
	in := new(QueryOwnerRequest)
	if err := dec(in); err != nil {
		return nil, err
	}
	if interceptor == nil {
		return srv.(QueryServer).Owner(ctx, in)
	}
	info := &grpc.UnaryServerInfo{
		Server:     srv,
		FullMethod: Query_Owner_FullMethodName,
	}
	handler := func(ctx context.Context, req interface{}) (interface{}, error) {
		return srv.(QueryServer).Owner(ctx, req.(*QueryOwnerRequest))
	}
	return interceptor(ctx, in, info, handler)
}

func _Query_OwnerByQueryString_Handler(srv interface{}, ctx context.Context, dec func(interface{}) error, interceptor grpc.UnaryServerInterceptor) (interface{}, error) {
	in := new(QueryOwnerByQueryStringRequest)
	if err := dec(in); err != nil {
		return nil, err
	}
	if interceptor == nil {
		return srv.(QueryServer).OwnerByQueryString(ctx, in)
	}
	info := &grpc.UnaryServerInfo{
		Server:     srv,
		FullMethod: Query_OwnerByQueryString_FullMethodName,
	}
	handler := func(ctx context.Context, req interface{}) (interface{}, error) {
		return srv.(QueryServer).OwnerByQueryString(ctx, req.(*QueryOwnerByQueryStringRequest))
	}
	return interceptor(ctx, in, info, handler)
}

func _Query_Supply_Handler(srv interface{}, ctx context.Context, dec func(interface{}) error, interceptor grpc.UnaryServerInterceptor) (interface{}, error) {
	in := new(QuerySupplyRequest)
	if err := dec(in); err != nil {
		return nil, err
	}
	if interceptor == nil {
		return srv.(QueryServer).Supply(ctx, in)
	}
	info := &grpc.UnaryServerInfo{
		Server:     srv,
		FullMethod: Query_Supply_FullMethodName,
	}
	handler := func(ctx context.Context, req interface{}) (interface{}, error) {
		return srv.(QueryServer).Supply(ctx, req.(*QuerySupplyRequest))
	}
	return interceptor(ctx, in, info, handler)
}

func _Query_SupplyByQueryString_Handler(srv interface{}, ctx context.Context, dec func(interface{}) error, interceptor grpc.UnaryServerInterceptor) (interface{}, error) {
	in := new(QuerySupplyByQueryStringRequest)
	if err := dec(in); err != nil {
		return nil, err
	}
	if interceptor == nil {
		return srv.(QueryServer).SupplyByQueryString(ctx, in)
	}
	info := &grpc.UnaryServerInfo{
		Server:     srv,
		FullMethod: Query_SupplyByQueryString_FullMethodName,
	}
	handler := func(ctx context.Context, req interface{}) (interface{}, error) {
		return srv.(QueryServer).SupplyByQueryString(ctx, req.(*QuerySupplyByQueryStringRequest))
	}
	return interceptor(ctx, in, info, handler)
}

func _Query_NFTs_Handler(srv interface{}, ctx context.Context, dec func(interface{}) error, interceptor grpc.UnaryServerInterceptor) (interface{}, error) {
	in := new(QueryNFTsRequest)
	if err := dec(in); err != nil {
		return nil, err
	}
	if interceptor == nil {
		return srv.(QueryServer).NFTs(ctx, in)
	}
	info := &grpc.UnaryServerInfo{
		Server:     srv,
		FullMethod: Query_NFTs_FullMethodName,
	}
	handler := func(ctx context.Context, req interface{}) (interface{}, error) {
		return srv.(QueryServer).NFTs(ctx, req.(*QueryNFTsRequest))
	}
	return interceptor(ctx, in, info, handler)
}

func _Query_NFT_Handler(srv interface{}, ctx context.Context, dec func(interface{}) error, interceptor grpc.UnaryServerInterceptor) (interface{}, error) {
	in := new(QueryNFTRequest)
	if err := dec(in); err != nil {
		return nil, err
	}
	if interceptor == nil {
		return srv.(QueryServer).NFT(ctx, in)
	}
	info := &grpc.UnaryServerInfo{
		Server:     srv,
		FullMethod: Query_NFT_FullMethodName,
	}
	handler := func(ctx context.Context, req interface{}) (interface{}, error) {
		return srv.(QueryServer).NFT(ctx, req.(*QueryNFTRequest))
	}
	return interceptor(ctx, in, info, handler)
}

func _Query_NFTByQueryString_Handler(srv interface{}, ctx context.Context, dec func(interface{}) error, interceptor grpc.UnaryServerInterceptor) (interface{}, error) {
	in := new(QueryNFTByQueryStringRequest)
	if err := dec(in); err != nil {
		return nil, err
	}
	if interceptor == nil {
		return srv.(QueryServer).NFTByQueryString(ctx, in)
	}
	info := &grpc.UnaryServerInfo{
		Server:     srv,
		FullMethod: Query_NFTByQueryString_FullMethodName,
	}
	handler := func(ctx context.Context, req interface{}) (interface{}, error) {
		return srv.(QueryServer).NFTByQueryString(ctx, req.(*QueryNFTByQueryStringRequest))
	}
	return interceptor(ctx, in, info, handler)
}

func _Query_Class_Handler(srv interface{}, ctx context.Context, dec func(interface{}) error, interceptor grpc.UnaryServerInterceptor) (interface{}, error) {
	in := new(QueryClassRequest)
	if err := dec(in); err != nil {
		return nil, err
	}
	if interceptor == nil {
		return srv.(QueryServer).Class(ctx, in)
	}
	info := &grpc.UnaryServerInfo{
		Server:     srv,
		FullMethod: Query_Class_FullMethodName,
	}
	handler := func(ctx context.Context, req interface{}) (interface{}, error) {
		return srv.(QueryServer).Class(ctx, req.(*QueryClassRequest))
	}
	return interceptor(ctx, in, info, handler)
}

func _Query_ClassByQueryString_Handler(srv interface{}, ctx context.Context, dec func(interface{}) error, interceptor grpc.UnaryServerInterceptor) (interface{}, error) {
	in := new(QueryClassByQueryStringRequest)
	if err := dec(in); err != nil {
		return nil, err
	}
	if interceptor == nil {
		return srv.(QueryServer).ClassByQueryString(ctx, in)
	}
	info := &grpc.UnaryServerInfo{
		Server:     srv,
		FullMethod: Query_ClassByQueryString_FullMethodName,
	}
	handler := func(ctx context.Context, req interface{}) (interface{}, error) {
		return srv.(QueryServer).ClassByQueryString(ctx, req.(*QueryClassByQueryStringRequest))
	}
	return interceptor(ctx, in, info, handler)
}

func _Query_Classes_Handler(srv interface{}, ctx context.Context, dec func(interface{}) error, interceptor grpc.UnaryServerInterceptor) (interface{}, error) {
	in := new(QueryClassesRequest)
	if err := dec(in); err != nil {
		return nil, err
	}
	if interceptor == nil {
		return srv.(QueryServer).Classes(ctx, in)
	}
	info := &grpc.UnaryServerInfo{
		Server:     srv,
		FullMethod: Query_Classes_FullMethodName,
	}
	handler := func(ctx context.Context, req interface{}) (interface{}, error) {
		return srv.(QueryServer).Classes(ctx, req.(*QueryClassesRequest))
	}
	return interceptor(ctx, in, info, handler)
}

// Query_ServiceDesc is the grpc.ServiceDesc for Query service.
// It's only intended for direct use with grpc.RegisterService,
// and not to be introspected or modified (even as a copy)
var Query_ServiceDesc = grpc.ServiceDesc{
	ServiceName: "cosmos.nft.v1beta1.Query",
	HandlerType: (*QueryServer)(nil),
	Methods: []grpc.MethodDesc{
		{
			MethodName: "Balance",
			Handler:    _Query_Balance_Handler,
		},
		{
			MethodName: "BalanceByQueryString",
			Handler:    _Query_BalanceByQueryString_Handler,
		},
		{
			MethodName: "Owner",
			Handler:    _Query_Owner_Handler,
		},
		{
			MethodName: "OwnerByQueryString",
			Handler:    _Query_OwnerByQueryString_Handler,
		},
		{
			MethodName: "Supply",
			Handler:    _Query_Supply_Handler,
		},
		{
			MethodName: "SupplyByQueryString",
			Handler:    _Query_SupplyByQueryString_Handler,
		},
		{
			MethodName: "NFTs",
			Handler:    _Query_NFTs_Handler,
		},
		{
			MethodName: "NFT",
			Handler:    _Query_NFT_Handler,
		},
		{
			MethodName: "NFTByQueryString",
			Handler:    _Query_NFTByQueryString_Handler,
		},
		{
			MethodName: "Class",
			Handler:    _Query_Class_Handler,
		},
		{
			MethodName: "ClassByQueryString",
			Handler:    _Query_ClassByQueryString_Handler,
		},
		{
			MethodName: "Classes",
			Handler:    _Query_Classes_Handler,
		},
	},
	Streams:  []grpc.StreamDesc{},
	Metadata: "cosmos/nft/v1beta1/query.proto",
}<|MERGE_RESOLUTION|>--- conflicted
+++ resolved
@@ -19,18 +19,13 @@
 const _ = grpc.SupportPackageIsVersion9
 
 const (
-	Query_Balance_FullMethodName              = "/cosmos.nft.v1beta1.Query/Balance"
-	Query_BalanceByQueryString_FullMethodName = "/cosmos.nft.v1beta1.Query/BalanceByQueryString"
-	Query_Owner_FullMethodName                = "/cosmos.nft.v1beta1.Query/Owner"
-	Query_OwnerByQueryString_FullMethodName   = "/cosmos.nft.v1beta1.Query/OwnerByQueryString"
-	Query_Supply_FullMethodName               = "/cosmos.nft.v1beta1.Query/Supply"
-	Query_SupplyByQueryString_FullMethodName  = "/cosmos.nft.v1beta1.Query/SupplyByQueryString"
-	Query_NFTs_FullMethodName                 = "/cosmos.nft.v1beta1.Query/NFTs"
-	Query_NFT_FullMethodName                  = "/cosmos.nft.v1beta1.Query/NFT"
-	Query_NFTByQueryString_FullMethodName     = "/cosmos.nft.v1beta1.Query/NFTByQueryString"
-	Query_Class_FullMethodName                = "/cosmos.nft.v1beta1.Query/Class"
-	Query_ClassByQueryString_FullMethodName   = "/cosmos.nft.v1beta1.Query/ClassByQueryString"
-	Query_Classes_FullMethodName              = "/cosmos.nft.v1beta1.Query/Classes"
+	Query_Balance_FullMethodName = "/cosmos.nft.v1beta1.Query/Balance"
+	Query_Owner_FullMethodName   = "/cosmos.nft.v1beta1.Query/Owner"
+	Query_Supply_FullMethodName  = "/cosmos.nft.v1beta1.Query/Supply"
+	Query_NFTs_FullMethodName    = "/cosmos.nft.v1beta1.Query/NFTs"
+	Query_NFT_FullMethodName     = "/cosmos.nft.v1beta1.Query/NFT"
+	Query_Class_FullMethodName   = "/cosmos.nft.v1beta1.Query/Class"
+	Query_Classes_FullMethodName = "/cosmos.nft.v1beta1.Query/Classes"
 )
 
 // QueryClient is the client API for Query service.
@@ -41,27 +36,17 @@
 type QueryClient interface {
 	// Balance queries the number of NFTs of a given class owned by the owner, same as balanceOf in ERC721
 	Balance(ctx context.Context, in *QueryBalanceRequest, opts ...grpc.CallOption) (*QueryBalanceResponse, error)
-	// BalanceByQueryString queries the number of NFTs of a given class owned by the owner, same as balanceOf in ERC721
-	BalanceByQueryString(ctx context.Context, in *QueryBalanceByQueryStringRequest, opts ...grpc.CallOption) (*QueryBalanceByQueryStringResponse, error)
 	// Owner queries the owner of the NFT based on its class and id, same as ownerOf in ERC721
 	Owner(ctx context.Context, in *QueryOwnerRequest, opts ...grpc.CallOption) (*QueryOwnerResponse, error)
-	// OwnerByQueryString queries the owner of the NFT based on its class and id, same as ownerOf in ERC721
-	OwnerByQueryString(ctx context.Context, in *QueryOwnerByQueryStringRequest, opts ...grpc.CallOption) (*QueryOwnerByQueryStringResponse, error)
 	// Supply queries the number of NFTs from the given class, same as totalSupply of ERC721.
 	Supply(ctx context.Context, in *QuerySupplyRequest, opts ...grpc.CallOption) (*QuerySupplyResponse, error)
-	// SupplyByQueryString queries the number of NFTs from the given class, same as totalSupply of ERC721.
-	SupplyByQueryString(ctx context.Context, in *QuerySupplyByQueryStringRequest, opts ...grpc.CallOption) (*QuerySupplyByQueryStringResponse, error)
 	// NFTs queries all NFTs of a given class or owner,choose at least one of the two, similar to tokenByIndex in
 	// ERC721Enumerable
 	NFTs(ctx context.Context, in *QueryNFTsRequest, opts ...grpc.CallOption) (*QueryNFTsResponse, error)
 	// NFT queries an NFT based on its class and id.
 	NFT(ctx context.Context, in *QueryNFTRequest, opts ...grpc.CallOption) (*QueryNFTResponse, error)
-	// NFTByQueryString queries an NFT based on its class and id.
-	NFTByQueryString(ctx context.Context, in *QueryNFTByQueryStringRequest, opts ...grpc.CallOption) (*QueryNFTByQueryStringResponse, error)
 	// Class queries an NFT class based on its id
 	Class(ctx context.Context, in *QueryClassRequest, opts ...grpc.CallOption) (*QueryClassResponse, error)
-	// Class queries an NFT class based on its id
-	ClassByQueryString(ctx context.Context, in *QueryClassByQueryStringRequest, opts ...grpc.CallOption) (*QueryClassByQueryStringResponse, error)
 	// Classes queries all NFT classes
 	Classes(ctx context.Context, in *QueryClassesRequest, opts ...grpc.CallOption) (*QueryClassesResponse, error)
 }
@@ -78,19 +63,6 @@
 	cOpts := append([]grpc.CallOption{grpc.StaticMethod()}, opts...)
 	out := new(QueryBalanceResponse)
 	err := c.cc.Invoke(ctx, Query_Balance_FullMethodName, in, out, cOpts...)
-<<<<<<< HEAD
-	if err != nil {
-		return nil, err
-	}
-	return out, nil
-}
-
-func (c *queryClient) BalanceByQueryString(ctx context.Context, in *QueryBalanceByQueryStringRequest, opts ...grpc.CallOption) (*QueryBalanceByQueryStringResponse, error) {
-	cOpts := append([]grpc.CallOption{grpc.StaticMethod()}, opts...)
-	out := new(QueryBalanceByQueryStringResponse)
-	err := c.cc.Invoke(ctx, Query_BalanceByQueryString_FullMethodName, in, out, cOpts...)
-=======
->>>>>>> 4f445ed9
 	if err != nil {
 		return nil, err
 	}
@@ -101,19 +73,6 @@
 	cOpts := append([]grpc.CallOption{grpc.StaticMethod()}, opts...)
 	out := new(QueryOwnerResponse)
 	err := c.cc.Invoke(ctx, Query_Owner_FullMethodName, in, out, cOpts...)
-<<<<<<< HEAD
-	if err != nil {
-		return nil, err
-	}
-	return out, nil
-}
-
-func (c *queryClient) OwnerByQueryString(ctx context.Context, in *QueryOwnerByQueryStringRequest, opts ...grpc.CallOption) (*QueryOwnerByQueryStringResponse, error) {
-	cOpts := append([]grpc.CallOption{grpc.StaticMethod()}, opts...)
-	out := new(QueryOwnerByQueryStringResponse)
-	err := c.cc.Invoke(ctx, Query_OwnerByQueryString_FullMethodName, in, out, cOpts...)
-=======
->>>>>>> 4f445ed9
 	if err != nil {
 		return nil, err
 	}
@@ -124,19 +83,6 @@
 	cOpts := append([]grpc.CallOption{grpc.StaticMethod()}, opts...)
 	out := new(QuerySupplyResponse)
 	err := c.cc.Invoke(ctx, Query_Supply_FullMethodName, in, out, cOpts...)
-<<<<<<< HEAD
-	if err != nil {
-		return nil, err
-	}
-	return out, nil
-}
-
-func (c *queryClient) SupplyByQueryString(ctx context.Context, in *QuerySupplyByQueryStringRequest, opts ...grpc.CallOption) (*QuerySupplyByQueryStringResponse, error) {
-	cOpts := append([]grpc.CallOption{grpc.StaticMethod()}, opts...)
-	out := new(QuerySupplyByQueryStringResponse)
-	err := c.cc.Invoke(ctx, Query_SupplyByQueryString_FullMethodName, in, out, cOpts...)
-=======
->>>>>>> 4f445ed9
 	if err != nil {
 		return nil, err
 	}
@@ -157,19 +103,6 @@
 	cOpts := append([]grpc.CallOption{grpc.StaticMethod()}, opts...)
 	out := new(QueryNFTResponse)
 	err := c.cc.Invoke(ctx, Query_NFT_FullMethodName, in, out, cOpts...)
-<<<<<<< HEAD
-	if err != nil {
-		return nil, err
-	}
-	return out, nil
-}
-
-func (c *queryClient) NFTByQueryString(ctx context.Context, in *QueryNFTByQueryStringRequest, opts ...grpc.CallOption) (*QueryNFTByQueryStringResponse, error) {
-	cOpts := append([]grpc.CallOption{grpc.StaticMethod()}, opts...)
-	out := new(QueryNFTByQueryStringResponse)
-	err := c.cc.Invoke(ctx, Query_NFTByQueryString_FullMethodName, in, out, cOpts...)
-=======
->>>>>>> 4f445ed9
 	if err != nil {
 		return nil, err
 	}
@@ -180,19 +113,6 @@
 	cOpts := append([]grpc.CallOption{grpc.StaticMethod()}, opts...)
 	out := new(QueryClassResponse)
 	err := c.cc.Invoke(ctx, Query_Class_FullMethodName, in, out, cOpts...)
-<<<<<<< HEAD
-	if err != nil {
-		return nil, err
-	}
-	return out, nil
-}
-
-func (c *queryClient) ClassByQueryString(ctx context.Context, in *QueryClassByQueryStringRequest, opts ...grpc.CallOption) (*QueryClassByQueryStringResponse, error) {
-	cOpts := append([]grpc.CallOption{grpc.StaticMethod()}, opts...)
-	out := new(QueryClassByQueryStringResponse)
-	err := c.cc.Invoke(ctx, Query_ClassByQueryString_FullMethodName, in, out, cOpts...)
-=======
->>>>>>> 4f445ed9
 	if err != nil {
 		return nil, err
 	}
@@ -217,27 +137,17 @@
 type QueryServer interface {
 	// Balance queries the number of NFTs of a given class owned by the owner, same as balanceOf in ERC721
 	Balance(context.Context, *QueryBalanceRequest) (*QueryBalanceResponse, error)
-	// BalanceByQueryString queries the number of NFTs of a given class owned by the owner, same as balanceOf in ERC721
-	BalanceByQueryString(context.Context, *QueryBalanceByQueryStringRequest) (*QueryBalanceByQueryStringResponse, error)
 	// Owner queries the owner of the NFT based on its class and id, same as ownerOf in ERC721
 	Owner(context.Context, *QueryOwnerRequest) (*QueryOwnerResponse, error)
-	// OwnerByQueryString queries the owner of the NFT based on its class and id, same as ownerOf in ERC721
-	OwnerByQueryString(context.Context, *QueryOwnerByQueryStringRequest) (*QueryOwnerByQueryStringResponse, error)
 	// Supply queries the number of NFTs from the given class, same as totalSupply of ERC721.
 	Supply(context.Context, *QuerySupplyRequest) (*QuerySupplyResponse, error)
-	// SupplyByQueryString queries the number of NFTs from the given class, same as totalSupply of ERC721.
-	SupplyByQueryString(context.Context, *QuerySupplyByQueryStringRequest) (*QuerySupplyByQueryStringResponse, error)
 	// NFTs queries all NFTs of a given class or owner,choose at least one of the two, similar to tokenByIndex in
 	// ERC721Enumerable
 	NFTs(context.Context, *QueryNFTsRequest) (*QueryNFTsResponse, error)
 	// NFT queries an NFT based on its class and id.
 	NFT(context.Context, *QueryNFTRequest) (*QueryNFTResponse, error)
-	// NFTByQueryString queries an NFT based on its class and id.
-	NFTByQueryString(context.Context, *QueryNFTByQueryStringRequest) (*QueryNFTByQueryStringResponse, error)
 	// Class queries an NFT class based on its id
 	Class(context.Context, *QueryClassRequest) (*QueryClassResponse, error)
-	// Class queries an NFT class based on its id
-	ClassByQueryString(context.Context, *QueryClassByQueryStringRequest) (*QueryClassByQueryStringResponse, error)
 	// Classes queries all NFT classes
 	Classes(context.Context, *QueryClassesRequest) (*QueryClassesResponse, error)
 	mustEmbedUnimplementedQueryServer()
@@ -253,35 +163,20 @@
 func (UnimplementedQueryServer) Balance(context.Context, *QueryBalanceRequest) (*QueryBalanceResponse, error) {
 	return nil, status.Errorf(codes.Unimplemented, "method Balance not implemented")
 }
-func (UnimplementedQueryServer) BalanceByQueryString(context.Context, *QueryBalanceByQueryStringRequest) (*QueryBalanceByQueryStringResponse, error) {
-	return nil, status.Errorf(codes.Unimplemented, "method BalanceByQueryString not implemented")
-}
 func (UnimplementedQueryServer) Owner(context.Context, *QueryOwnerRequest) (*QueryOwnerResponse, error) {
 	return nil, status.Errorf(codes.Unimplemented, "method Owner not implemented")
 }
-func (UnimplementedQueryServer) OwnerByQueryString(context.Context, *QueryOwnerByQueryStringRequest) (*QueryOwnerByQueryStringResponse, error) {
-	return nil, status.Errorf(codes.Unimplemented, "method OwnerByQueryString not implemented")
-}
 func (UnimplementedQueryServer) Supply(context.Context, *QuerySupplyRequest) (*QuerySupplyResponse, error) {
 	return nil, status.Errorf(codes.Unimplemented, "method Supply not implemented")
 }
-func (UnimplementedQueryServer) SupplyByQueryString(context.Context, *QuerySupplyByQueryStringRequest) (*QuerySupplyByQueryStringResponse, error) {
-	return nil, status.Errorf(codes.Unimplemented, "method SupplyByQueryString not implemented")
-}
 func (UnimplementedQueryServer) NFTs(context.Context, *QueryNFTsRequest) (*QueryNFTsResponse, error) {
 	return nil, status.Errorf(codes.Unimplemented, "method NFTs not implemented")
 }
 func (UnimplementedQueryServer) NFT(context.Context, *QueryNFTRequest) (*QueryNFTResponse, error) {
 	return nil, status.Errorf(codes.Unimplemented, "method NFT not implemented")
 }
-func (UnimplementedQueryServer) NFTByQueryString(context.Context, *QueryNFTByQueryStringRequest) (*QueryNFTByQueryStringResponse, error) {
-	return nil, status.Errorf(codes.Unimplemented, "method NFTByQueryString not implemented")
-}
 func (UnimplementedQueryServer) Class(context.Context, *QueryClassRequest) (*QueryClassResponse, error) {
 	return nil, status.Errorf(codes.Unimplemented, "method Class not implemented")
-}
-func (UnimplementedQueryServer) ClassByQueryString(context.Context, *QueryClassByQueryStringRequest) (*QueryClassByQueryStringResponse, error) {
-	return nil, status.Errorf(codes.Unimplemented, "method ClassByQueryString not implemented")
 }
 func (UnimplementedQueryServer) Classes(context.Context, *QueryClassesRequest) (*QueryClassesResponse, error) {
 	return nil, status.Errorf(codes.Unimplemented, "method Classes not implemented")
@@ -325,24 +220,6 @@
 	return interceptor(ctx, in, info, handler)
 }
 
-func _Query_BalanceByQueryString_Handler(srv interface{}, ctx context.Context, dec func(interface{}) error, interceptor grpc.UnaryServerInterceptor) (interface{}, error) {
-	in := new(QueryBalanceByQueryStringRequest)
-	if err := dec(in); err != nil {
-		return nil, err
-	}
-	if interceptor == nil {
-		return srv.(QueryServer).BalanceByQueryString(ctx, in)
-	}
-	info := &grpc.UnaryServerInfo{
-		Server:     srv,
-		FullMethod: Query_BalanceByQueryString_FullMethodName,
-	}
-	handler := func(ctx context.Context, req interface{}) (interface{}, error) {
-		return srv.(QueryServer).BalanceByQueryString(ctx, req.(*QueryBalanceByQueryStringRequest))
-	}
-	return interceptor(ctx, in, info, handler)
-}
-
 func _Query_Owner_Handler(srv interface{}, ctx context.Context, dec func(interface{}) error, interceptor grpc.UnaryServerInterceptor) (interface{}, error) {
 	in := new(QueryOwnerRequest)
 	if err := dec(in); err != nil {
@@ -361,24 +238,6 @@
 	return interceptor(ctx, in, info, handler)
 }
 
-func _Query_OwnerByQueryString_Handler(srv interface{}, ctx context.Context, dec func(interface{}) error, interceptor grpc.UnaryServerInterceptor) (interface{}, error) {
-	in := new(QueryOwnerByQueryStringRequest)
-	if err := dec(in); err != nil {
-		return nil, err
-	}
-	if interceptor == nil {
-		return srv.(QueryServer).OwnerByQueryString(ctx, in)
-	}
-	info := &grpc.UnaryServerInfo{
-		Server:     srv,
-		FullMethod: Query_OwnerByQueryString_FullMethodName,
-	}
-	handler := func(ctx context.Context, req interface{}) (interface{}, error) {
-		return srv.(QueryServer).OwnerByQueryString(ctx, req.(*QueryOwnerByQueryStringRequest))
-	}
-	return interceptor(ctx, in, info, handler)
-}
-
 func _Query_Supply_Handler(srv interface{}, ctx context.Context, dec func(interface{}) error, interceptor grpc.UnaryServerInterceptor) (interface{}, error) {
 	in := new(QuerySupplyRequest)
 	if err := dec(in); err != nil {
@@ -397,24 +256,6 @@
 	return interceptor(ctx, in, info, handler)
 }
 
-func _Query_SupplyByQueryString_Handler(srv interface{}, ctx context.Context, dec func(interface{}) error, interceptor grpc.UnaryServerInterceptor) (interface{}, error) {
-	in := new(QuerySupplyByQueryStringRequest)
-	if err := dec(in); err != nil {
-		return nil, err
-	}
-	if interceptor == nil {
-		return srv.(QueryServer).SupplyByQueryString(ctx, in)
-	}
-	info := &grpc.UnaryServerInfo{
-		Server:     srv,
-		FullMethod: Query_SupplyByQueryString_FullMethodName,
-	}
-	handler := func(ctx context.Context, req interface{}) (interface{}, error) {
-		return srv.(QueryServer).SupplyByQueryString(ctx, req.(*QuerySupplyByQueryStringRequest))
-	}
-	return interceptor(ctx, in, info, handler)
-}
-
 func _Query_NFTs_Handler(srv interface{}, ctx context.Context, dec func(interface{}) error, interceptor grpc.UnaryServerInterceptor) (interface{}, error) {
 	in := new(QueryNFTsRequest)
 	if err := dec(in); err != nil {
@@ -451,24 +292,6 @@
 	return interceptor(ctx, in, info, handler)
 }
 
-func _Query_NFTByQueryString_Handler(srv interface{}, ctx context.Context, dec func(interface{}) error, interceptor grpc.UnaryServerInterceptor) (interface{}, error) {
-	in := new(QueryNFTByQueryStringRequest)
-	if err := dec(in); err != nil {
-		return nil, err
-	}
-	if interceptor == nil {
-		return srv.(QueryServer).NFTByQueryString(ctx, in)
-	}
-	info := &grpc.UnaryServerInfo{
-		Server:     srv,
-		FullMethod: Query_NFTByQueryString_FullMethodName,
-	}
-	handler := func(ctx context.Context, req interface{}) (interface{}, error) {
-		return srv.(QueryServer).NFTByQueryString(ctx, req.(*QueryNFTByQueryStringRequest))
-	}
-	return interceptor(ctx, in, info, handler)
-}
-
 func _Query_Class_Handler(srv interface{}, ctx context.Context, dec func(interface{}) error, interceptor grpc.UnaryServerInterceptor) (interface{}, error) {
 	in := new(QueryClassRequest)
 	if err := dec(in); err != nil {
@@ -483,24 +306,6 @@
 	}
 	handler := func(ctx context.Context, req interface{}) (interface{}, error) {
 		return srv.(QueryServer).Class(ctx, req.(*QueryClassRequest))
-	}
-	return interceptor(ctx, in, info, handler)
-}
-
-func _Query_ClassByQueryString_Handler(srv interface{}, ctx context.Context, dec func(interface{}) error, interceptor grpc.UnaryServerInterceptor) (interface{}, error) {
-	in := new(QueryClassByQueryStringRequest)
-	if err := dec(in); err != nil {
-		return nil, err
-	}
-	if interceptor == nil {
-		return srv.(QueryServer).ClassByQueryString(ctx, in)
-	}
-	info := &grpc.UnaryServerInfo{
-		Server:     srv,
-		FullMethod: Query_ClassByQueryString_FullMethodName,
-	}
-	handler := func(ctx context.Context, req interface{}) (interface{}, error) {
-		return srv.(QueryServer).ClassByQueryString(ctx, req.(*QueryClassByQueryStringRequest))
 	}
 	return interceptor(ctx, in, info, handler)
 }
@@ -535,26 +340,14 @@
 			Handler:    _Query_Balance_Handler,
 		},
 		{
-			MethodName: "BalanceByQueryString",
-			Handler:    _Query_BalanceByQueryString_Handler,
-		},
-		{
 			MethodName: "Owner",
 			Handler:    _Query_Owner_Handler,
 		},
 		{
-			MethodName: "OwnerByQueryString",
-			Handler:    _Query_OwnerByQueryString_Handler,
-		},
-		{
 			MethodName: "Supply",
 			Handler:    _Query_Supply_Handler,
 		},
 		{
-			MethodName: "SupplyByQueryString",
-			Handler:    _Query_SupplyByQueryString_Handler,
-		},
-		{
 			MethodName: "NFTs",
 			Handler:    _Query_NFTs_Handler,
 		},
@@ -563,16 +356,8 @@
 			Handler:    _Query_NFT_Handler,
 		},
 		{
-			MethodName: "NFTByQueryString",
-			Handler:    _Query_NFTByQueryString_Handler,
-		},
-		{
 			MethodName: "Class",
 			Handler:    _Query_Class_Handler,
-		},
-		{
-			MethodName: "ClassByQueryString",
-			Handler:    _Query_ClassByQueryString_Handler,
 		},
 		{
 			MethodName: "Classes",
