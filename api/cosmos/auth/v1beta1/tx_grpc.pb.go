// Code generated by protoc-gen-go-grpc. DO NOT EDIT.
// versions:
// - protoc-gen-go-grpc v1.5.1
// - protoc             (unknown)
// source: cosmos/auth/v1beta1/tx.proto

package authv1beta1

import (
	context "context"
	grpc "google.golang.org/grpc"
	codes "google.golang.org/grpc/codes"
	status "google.golang.org/grpc/status"
)

// This is a compile-time assertion to ensure that this generated file
// is compatible with the grpc package it is being compiled against.
// Requires gRPC-Go v1.64.0 or later.
const _ = grpc.SupportPackageIsVersion9

const (
	Msg_UpdateParams_FullMethodName   = "/cosmos.auth.v1beta1.Msg/UpdateParams"
	Msg_NonAtomicExec_FullMethodName  = "/cosmos.auth.v1beta1.Msg/NonAtomicExec"
	Msg_MigrateAccount_FullMethodName = "/cosmos.auth.v1beta1.Msg/MigrateAccount"
)

// MsgClient is the client API for Msg service.
//
// For semantics around ctx use and closing/ending streaming RPCs, please refer to https://pkg.go.dev/google.golang.org/grpc/?tab=doc#ClientConn.NewStream.
//
// Msg defines the x/auth Msg service.
type MsgClient interface {
	// UpdateParams defines a (governance) operation for updating the x/auth module
	// parameters. The authority defaults to the x/gov module account.
	UpdateParams(ctx context.Context, in *MsgUpdateParams, opts ...grpc.CallOption) (*MsgUpdateParamsResponse, error)
	// NonAtomicExec allows users to submit multiple messages for non-atomic execution.
	NonAtomicExec(ctx context.Context, in *MsgNonAtomicExec, opts ...grpc.CallOption) (*MsgNonAtomicExecResponse, error)
	// MigrateAccount migrates the account to x/accounts.
	MigrateAccount(ctx context.Context, in *MsgMigrateAccount, opts ...grpc.CallOption) (*MsgMigrateAccountResponse, error)
}

type msgClient struct {
	cc grpc.ClientConnInterface
}

func NewMsgClient(cc grpc.ClientConnInterface) MsgClient {
	return &msgClient{cc}
}

func (c *msgClient) UpdateParams(ctx context.Context, in *MsgUpdateParams, opts ...grpc.CallOption) (*MsgUpdateParamsResponse, error) {
	cOpts := append([]grpc.CallOption{grpc.StaticMethod()}, opts...)
	out := new(MsgUpdateParamsResponse)
	err := c.cc.Invoke(ctx, Msg_UpdateParams_FullMethodName, in, out, cOpts...)
<<<<<<< HEAD
	if err != nil {
		return nil, err
	}
	return out, nil
}

func (c *msgClient) NonAtomicExec(ctx context.Context, in *MsgNonAtomicExec, opts ...grpc.CallOption) (*MsgNonAtomicExecResponse, error) {
	cOpts := append([]grpc.CallOption{grpc.StaticMethod()}, opts...)
	out := new(MsgNonAtomicExecResponse)
	err := c.cc.Invoke(ctx, Msg_NonAtomicExec_FullMethodName, in, out, cOpts...)
	if err != nil {
		return nil, err
	}
	return out, nil
}

func (c *msgClient) MigrateAccount(ctx context.Context, in *MsgMigrateAccount, opts ...grpc.CallOption) (*MsgMigrateAccountResponse, error) {
	cOpts := append([]grpc.CallOption{grpc.StaticMethod()}, opts...)
	out := new(MsgMigrateAccountResponse)
	err := c.cc.Invoke(ctx, Msg_MigrateAccount_FullMethodName, in, out, cOpts...)
=======
>>>>>>> 4f445ed9
	if err != nil {
		return nil, err
	}
	return out, nil
}

// MsgServer is the server API for Msg service.
// All implementations must embed UnimplementedMsgServer
// for forward compatibility.
//
// Msg defines the x/auth Msg service.
type MsgServer interface {
	// UpdateParams defines a (governance) operation for updating the x/auth module
	// parameters. The authority defaults to the x/gov module account.
	UpdateParams(context.Context, *MsgUpdateParams) (*MsgUpdateParamsResponse, error)
	// NonAtomicExec allows users to submit multiple messages for non-atomic execution.
	NonAtomicExec(context.Context, *MsgNonAtomicExec) (*MsgNonAtomicExecResponse, error)
	// MigrateAccount migrates the account to x/accounts.
	MigrateAccount(context.Context, *MsgMigrateAccount) (*MsgMigrateAccountResponse, error)
	mustEmbedUnimplementedMsgServer()
}

// UnimplementedMsgServer must be embedded to have
// forward compatible implementations.
//
// NOTE: this should be embedded by value instead of pointer to avoid a nil
// pointer dereference when methods are called.
type UnimplementedMsgServer struct{}

func (UnimplementedMsgServer) UpdateParams(context.Context, *MsgUpdateParams) (*MsgUpdateParamsResponse, error) {
	return nil, status.Errorf(codes.Unimplemented, "method UpdateParams not implemented")
}
func (UnimplementedMsgServer) NonAtomicExec(context.Context, *MsgNonAtomicExec) (*MsgNonAtomicExecResponse, error) {
	return nil, status.Errorf(codes.Unimplemented, "method NonAtomicExec not implemented")
}
func (UnimplementedMsgServer) MigrateAccount(context.Context, *MsgMigrateAccount) (*MsgMigrateAccountResponse, error) {
	return nil, status.Errorf(codes.Unimplemented, "method MigrateAccount not implemented")
}
func (UnimplementedMsgServer) mustEmbedUnimplementedMsgServer() {}
func (UnimplementedMsgServer) testEmbeddedByValue()             {}

// UnsafeMsgServer may be embedded to opt out of forward compatibility for this service.
// Use of this interface is not recommended, as added methods to MsgServer will
// result in compilation errors.
type UnsafeMsgServer interface {
	mustEmbedUnimplementedMsgServer()
}

func RegisterMsgServer(s grpc.ServiceRegistrar, srv MsgServer) {
	// If the following call pancis, it indicates UnimplementedMsgServer was
	// embedded by pointer and is nil.  This will cause panics if an
	// unimplemented method is ever invoked, so we test this at initialization
	// time to prevent it from happening at runtime later due to I/O.
	if t, ok := srv.(interface{ testEmbeddedByValue() }); ok {
		t.testEmbeddedByValue()
	}
	s.RegisterService(&Msg_ServiceDesc, srv)
}

func _Msg_UpdateParams_Handler(srv interface{}, ctx context.Context, dec func(interface{}) error, interceptor grpc.UnaryServerInterceptor) (interface{}, error) {
	in := new(MsgUpdateParams)
	if err := dec(in); err != nil {
		return nil, err
	}
	if interceptor == nil {
		return srv.(MsgServer).UpdateParams(ctx, in)
	}
	info := &grpc.UnaryServerInfo{
		Server:     srv,
		FullMethod: Msg_UpdateParams_FullMethodName,
	}
	handler := func(ctx context.Context, req interface{}) (interface{}, error) {
		return srv.(MsgServer).UpdateParams(ctx, req.(*MsgUpdateParams))
	}
	return interceptor(ctx, in, info, handler)
}

func _Msg_NonAtomicExec_Handler(srv interface{}, ctx context.Context, dec func(interface{}) error, interceptor grpc.UnaryServerInterceptor) (interface{}, error) {
	in := new(MsgNonAtomicExec)
	if err := dec(in); err != nil {
		return nil, err
	}
	if interceptor == nil {
		return srv.(MsgServer).NonAtomicExec(ctx, in)
	}
	info := &grpc.UnaryServerInfo{
		Server:     srv,
		FullMethod: Msg_NonAtomicExec_FullMethodName,
	}
	handler := func(ctx context.Context, req interface{}) (interface{}, error) {
		return srv.(MsgServer).NonAtomicExec(ctx, req.(*MsgNonAtomicExec))
	}
	return interceptor(ctx, in, info, handler)
}

func _Msg_MigrateAccount_Handler(srv interface{}, ctx context.Context, dec func(interface{}) error, interceptor grpc.UnaryServerInterceptor) (interface{}, error) {
	in := new(MsgMigrateAccount)
	if err := dec(in); err != nil {
		return nil, err
	}
	if interceptor == nil {
		return srv.(MsgServer).MigrateAccount(ctx, in)
	}
	info := &grpc.UnaryServerInfo{
		Server:     srv,
		FullMethod: Msg_MigrateAccount_FullMethodName,
	}
	handler := func(ctx context.Context, req interface{}) (interface{}, error) {
		return srv.(MsgServer).MigrateAccount(ctx, req.(*MsgMigrateAccount))
	}
	return interceptor(ctx, in, info, handler)
}

// Msg_ServiceDesc is the grpc.ServiceDesc for Msg service.
// It's only intended for direct use with grpc.RegisterService,
// and not to be introspected or modified (even as a copy)
var Msg_ServiceDesc = grpc.ServiceDesc{
	ServiceName: "cosmos.auth.v1beta1.Msg",
	HandlerType: (*MsgServer)(nil),
	Methods: []grpc.MethodDesc{
		{
			MethodName: "UpdateParams",
			Handler:    _Msg_UpdateParams_Handler,
		},
		{
			MethodName: "NonAtomicExec",
			Handler:    _Msg_NonAtomicExec_Handler,
		},
		{
			MethodName: "MigrateAccount",
			Handler:    _Msg_MigrateAccount_Handler,
		},
	},
	Streams:  []grpc.StreamDesc{},
	Metadata: "cosmos/auth/v1beta1/tx.proto",
}<|MERGE_RESOLUTION|>--- conflicted
+++ resolved
@@ -19,9 +19,7 @@
 const _ = grpc.SupportPackageIsVersion9
 
 const (
-	Msg_UpdateParams_FullMethodName   = "/cosmos.auth.v1beta1.Msg/UpdateParams"
-	Msg_NonAtomicExec_FullMethodName  = "/cosmos.auth.v1beta1.Msg/NonAtomicExec"
-	Msg_MigrateAccount_FullMethodName = "/cosmos.auth.v1beta1.Msg/MigrateAccount"
+	Msg_UpdateParams_FullMethodName = "/cosmos.auth.v1beta1.Msg/UpdateParams"
 )
 
 // MsgClient is the client API for Msg service.
@@ -33,10 +31,6 @@
 	// UpdateParams defines a (governance) operation for updating the x/auth module
 	// parameters. The authority defaults to the x/gov module account.
 	UpdateParams(ctx context.Context, in *MsgUpdateParams, opts ...grpc.CallOption) (*MsgUpdateParamsResponse, error)
-	// NonAtomicExec allows users to submit multiple messages for non-atomic execution.
-	NonAtomicExec(ctx context.Context, in *MsgNonAtomicExec, opts ...grpc.CallOption) (*MsgNonAtomicExecResponse, error)
-	// MigrateAccount migrates the account to x/accounts.
-	MigrateAccount(ctx context.Context, in *MsgMigrateAccount, opts ...grpc.CallOption) (*MsgMigrateAccountResponse, error)
 }
 
 type msgClient struct {
@@ -51,29 +45,6 @@
 	cOpts := append([]grpc.CallOption{grpc.StaticMethod()}, opts...)
 	out := new(MsgUpdateParamsResponse)
 	err := c.cc.Invoke(ctx, Msg_UpdateParams_FullMethodName, in, out, cOpts...)
-<<<<<<< HEAD
-	if err != nil {
-		return nil, err
-	}
-	return out, nil
-}
-
-func (c *msgClient) NonAtomicExec(ctx context.Context, in *MsgNonAtomicExec, opts ...grpc.CallOption) (*MsgNonAtomicExecResponse, error) {
-	cOpts := append([]grpc.CallOption{grpc.StaticMethod()}, opts...)
-	out := new(MsgNonAtomicExecResponse)
-	err := c.cc.Invoke(ctx, Msg_NonAtomicExec_FullMethodName, in, out, cOpts...)
-	if err != nil {
-		return nil, err
-	}
-	return out, nil
-}
-
-func (c *msgClient) MigrateAccount(ctx context.Context, in *MsgMigrateAccount, opts ...grpc.CallOption) (*MsgMigrateAccountResponse, error) {
-	cOpts := append([]grpc.CallOption{grpc.StaticMethod()}, opts...)
-	out := new(MsgMigrateAccountResponse)
-	err := c.cc.Invoke(ctx, Msg_MigrateAccount_FullMethodName, in, out, cOpts...)
-=======
->>>>>>> 4f445ed9
 	if err != nil {
 		return nil, err
 	}
@@ -89,10 +60,6 @@
 	// UpdateParams defines a (governance) operation for updating the x/auth module
 	// parameters. The authority defaults to the x/gov module account.
 	UpdateParams(context.Context, *MsgUpdateParams) (*MsgUpdateParamsResponse, error)
-	// NonAtomicExec allows users to submit multiple messages for non-atomic execution.
-	NonAtomicExec(context.Context, *MsgNonAtomicExec) (*MsgNonAtomicExecResponse, error)
-	// MigrateAccount migrates the account to x/accounts.
-	MigrateAccount(context.Context, *MsgMigrateAccount) (*MsgMigrateAccountResponse, error)
 	mustEmbedUnimplementedMsgServer()
 }
 
@@ -105,12 +72,6 @@
 
 func (UnimplementedMsgServer) UpdateParams(context.Context, *MsgUpdateParams) (*MsgUpdateParamsResponse, error) {
 	return nil, status.Errorf(codes.Unimplemented, "method UpdateParams not implemented")
-}
-func (UnimplementedMsgServer) NonAtomicExec(context.Context, *MsgNonAtomicExec) (*MsgNonAtomicExecResponse, error) {
-	return nil, status.Errorf(codes.Unimplemented, "method NonAtomicExec not implemented")
-}
-func (UnimplementedMsgServer) MigrateAccount(context.Context, *MsgMigrateAccount) (*MsgMigrateAccountResponse, error) {
-	return nil, status.Errorf(codes.Unimplemented, "method MigrateAccount not implemented")
 }
 func (UnimplementedMsgServer) mustEmbedUnimplementedMsgServer() {}
 func (UnimplementedMsgServer) testEmbeddedByValue()             {}
@@ -151,42 +112,6 @@
 	return interceptor(ctx, in, info, handler)
 }
 
-func _Msg_NonAtomicExec_Handler(srv interface{}, ctx context.Context, dec func(interface{}) error, interceptor grpc.UnaryServerInterceptor) (interface{}, error) {
-	in := new(MsgNonAtomicExec)
-	if err := dec(in); err != nil {
-		return nil, err
-	}
-	if interceptor == nil {
-		return srv.(MsgServer).NonAtomicExec(ctx, in)
-	}
-	info := &grpc.UnaryServerInfo{
-		Server:     srv,
-		FullMethod: Msg_NonAtomicExec_FullMethodName,
-	}
-	handler := func(ctx context.Context, req interface{}) (interface{}, error) {
-		return srv.(MsgServer).NonAtomicExec(ctx, req.(*MsgNonAtomicExec))
-	}
-	return interceptor(ctx, in, info, handler)
-}
-
-func _Msg_MigrateAccount_Handler(srv interface{}, ctx context.Context, dec func(interface{}) error, interceptor grpc.UnaryServerInterceptor) (interface{}, error) {
-	in := new(MsgMigrateAccount)
-	if err := dec(in); err != nil {
-		return nil, err
-	}
-	if interceptor == nil {
-		return srv.(MsgServer).MigrateAccount(ctx, in)
-	}
-	info := &grpc.UnaryServerInfo{
-		Server:     srv,
-		FullMethod: Msg_MigrateAccount_FullMethodName,
-	}
-	handler := func(ctx context.Context, req interface{}) (interface{}, error) {
-		return srv.(MsgServer).MigrateAccount(ctx, req.(*MsgMigrateAccount))
-	}
-	return interceptor(ctx, in, info, handler)
-}
-
 // Msg_ServiceDesc is the grpc.ServiceDesc for Msg service.
 // It's only intended for direct use with grpc.RegisterService,
 // and not to be introspected or modified (even as a copy)
@@ -198,14 +123,6 @@
 			MethodName: "UpdateParams",
 			Handler:    _Msg_UpdateParams_Handler,
 		},
-		{
-			MethodName: "NonAtomicExec",
-			Handler:    _Msg_NonAtomicExec_Handler,
-		},
-		{
-			MethodName: "MigrateAccount",
-			Handler:    _Msg_MigrateAccount_Handler,
-		},
 	},
 	Streams:  []grpc.StreamDesc{},
 	Metadata: "cosmos/auth/v1beta1/tx.proto",
