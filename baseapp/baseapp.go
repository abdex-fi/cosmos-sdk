package baseapp

import (
	"context"
	"errors"
	"fmt"
	"maps"
	"math"
	"slices"
	"strconv"
	"sync"

<<<<<<< HEAD
	abci "github.com/cometbft/cometbft/api/cometbft/abci/v1"
	cmtproto "github.com/cometbft/cometbft/api/cometbft/types/v1"
=======
	"github.com/cockroachdb/errors"
	abci "github.com/cometbft/cometbft/abci/types"
>>>>>>> 4f445ed9
	"github.com/cometbft/cometbft/crypto/tmhash"
	"github.com/cosmos/gogoproto/proto"
<<<<<<< HEAD
	"google.golang.org/protobuf/reflect/protoreflect"

	"cosmossdk.io/core/header"
	"cosmossdk.io/core/server"
	corestore "cosmossdk.io/core/store"
=======
	protov2 "google.golang.org/protobuf/proto"

	"cosmossdk.io/core/header"
>>>>>>> 4f445ed9
	errorsmod "cosmossdk.io/errors"
	"cosmossdk.io/log"
	"cosmossdk.io/store"
	storemetrics "cosmossdk.io/store/metrics"
	"cosmossdk.io/store/snapshots"
	storetypes "cosmossdk.io/store/types"

	"github.com/cosmos/cosmos-sdk/baseapp/oe"
	"github.com/cosmos/cosmos-sdk/codec"
	codectypes "github.com/cosmos/cosmos-sdk/codec/types"
	"github.com/cosmos/cosmos-sdk/telemetry"
	sdk "github.com/cosmos/cosmos-sdk/types"
	sdkerrors "github.com/cosmos/cosmos-sdk/types/errors"
	"github.com/cosmos/cosmos-sdk/types/mempool"
)

type (
	execMode uint8

	// StoreLoader defines a customizable function to control how we load the
	// CommitMultiStore from disk. This is useful for state migration, when
	// loading a datastore written with an older version of the software. In
	// particular, if a module changed the substore key name (or removed a substore)
	// between two versions of the software.
	StoreLoader func(ms storetypes.CommitMultiStore) error
)

const (
	execModeCheck               execMode = iota // Check a transaction
	execModeReCheck                             // Recheck a (pending) transaction after a commit
	execModeSimulate                            // Simulate a transaction
	execModePrepareProposal                     // Prepare a block proposal
	execModeProcessProposal                     // Process a block proposal
	execModeVoteExtension                       // Extend or verify a pre-commit vote
	execModeVerifyVoteExtension                 // Verify a vote extension
	execModeFinalize                            // Finalize a block proposal
)

// BaseApp reflects the ABCI application implementation.
type BaseApp struct {
	// initialized on creation
	mu                sync.Mutex // mu protects the fields below.
	logger            log.Logger
	name              string                      // application name from abci.BlockInfo
	db                corestore.KVStoreWithBatch  // common DB backend
	cms               storetypes.CommitMultiStore // Main (uncached) state
	qms               storetypes.MultiStore       // Optional alternative multistore for querying only.
	storeLoader       StoreLoader                 // function to handle store loading, may be overridden with SetStoreLoader()
	grpcQueryRouter   *GRPCQueryRouter            // router for redirecting gRPC query calls
	msgServiceRouter  *MsgServiceRouter           // router for redirecting Msg service messages
	interfaceRegistry codectypes.InterfaceRegistry
	txDecoder         sdk.TxDecoder // unmarshal []byte into sdk.Tx
	txEncoder         sdk.TxEncoder // marshal sdk.Tx into []byte

	mempool     mempool.Mempool // application side mempool
	anteHandler sdk.AnteHandler // ante handler for fee and auth
	postHandler sdk.PostHandler // post handler, optional

	checkTxHandler     sdk.CheckTxHandler             // ABCI CheckTx handler
	initChainer        sdk.InitChainer                // ABCI InitChain handler
	preBlocker         sdk.PreBlocker                 // logic to run before BeginBlocker
	beginBlocker       sdk.BeginBlocker               // (legacy ABCI) BeginBlock handler
	endBlocker         sdk.EndBlocker                 // (legacy ABCI) EndBlock handler
	processProposal    sdk.ProcessProposalHandler     // ABCI ProcessProposal handler
	prepareProposal    sdk.PrepareProposalHandler     // ABCI PrepareProposal handler
	extendVote         sdk.ExtendVoteHandler          // ABCI ExtendVote handler
	verifyVoteExt      sdk.VerifyVoteExtensionHandler // ABCI VerifyVoteExtension handler
	prepareCheckStater sdk.PrepareCheckStater         // logic to run during commit using the checkState
	precommiter        sdk.Precommiter                // logic to run during commit using the deliverState
	versionModifier    server.VersionModifier         // interface to get and set the app version
	checkTxHandler     sdk.CheckTxHandler

	addrPeerFilter sdk.PeerFilter // filter peers by address and port
	idPeerFilter   sdk.PeerFilter // filter peers by node ID
	fauxMerkleMode bool           // if true, IAVL MountStores uses MountStoresDB for simulation speed.
	sigverifyTx    bool           // in the simulation test, since the account does not have a private key, we have to ignore the tx sigverify.

	// manages snapshots, i.e. dumps of app state at certain intervals
	snapshotManager *snapshots.Manager

	// volatile states:
	//
	// - checkState is set on InitChain and reset on Commit
	// - finalizeBlockState is set on InitChain and FinalizeBlock and set to nil
	// on Commit.
	//
	// - checkState: Used for CheckTx, which is set based on the previous block's
	// state. This state is never committed.
	//
	// - prepareProposalState: Used for PrepareProposal, which is set based on the
	// previous block's state. This state is never committed. In case of multiple
	// consensus rounds, the state is always reset to the previous block's state.
	//
	// - processProposalState: Used for ProcessProposal, which is set based on the
	// previous block's state. This state is never committed. In case of multiple
	// consensus rounds, the state is always reset to the previous block's state.
	//
	// - finalizeBlockState: Used for FinalizeBlock, which is set based on the
	// previous block's state. This state is committed.
	checkState           *state
	prepareProposalState *state
	processProposalState *state
	finalizeBlockState   *state

	// An inter-block write-through cache provided to the context during the ABCI
	// FinalizeBlock call.
	interBlockCache storetypes.MultiStorePersistentCache

	// paramStore is used to query for ABCI consensus parameters from an
	// application parameter store.
	paramStore ParamStore

	// queryGasLimit defines the maximum gas for queries; unbounded if 0.
	queryGasLimit uint64

	// The minimum gas prices a validator is willing to accept for processing a
	// transaction. This is mainly used for DoS and spam prevention.
	minGasPrices sdk.DecCoins

	// initialHeight is the initial height at which we start the BaseApp
	initialHeight int64

	// flag for sealing options and parameters to a BaseApp
	sealed bool

	// block height at which to halt the chain and gracefully shutdown
	haltHeight uint64

	// minimum block time (in Unix seconds) at which to halt the chain and gracefully shutdown
	haltTime uint64

	// minRetainBlocks defines the minimum block height offset from the current
	// block being committed, such that all blocks past this offset are pruned
	// from CometBFT. It is used as part of the process of determining the
	// ResponseCommit.RetainHeight value during ABCI Commit. A value of 0 indicates
	// that no blocks should be pruned.
	//
	// Note: CometBFT block pruning is dependent on this parameter in conjunction
	// with the unbonding (safety threshold) period, state pruning and state sync
	// snapshot parameters to determine the correct minimum value of
	// ResponseCommit.RetainHeight.
	minRetainBlocks uint64

	// application's version string
	version string

	// recovery handler for app.runTx method
	runTxRecoveryMiddleware recoveryMiddleware

	// trace set will return full stack traces for errors in ABCI Log field
	trace bool

	// indexEvents defines the set of events in the form {eventType}.{attributeKey},
	// which informs CometBFT what to index. If empty, all events will be indexed.
	indexEvents map[string]struct{}

	// streamingManager for managing instances and configuration of ABCIListener services
	streamingManager storetypes.StreamingManager

	chainID string

	cdc codec.Codec

	// optimisticExec contains the context required for Optimistic Execution,
	// including the goroutine handling.This is experimental and must be enabled
	// by developers.
	optimisticExec *oe.OptimisticExecution

<<<<<<< HEAD
	// includeNestedMsgsGas holds a set of message types for which gas costs for its nested messages are calculated.
	includeNestedMsgsGas map[string]struct{}
=======
	// disableBlockGasMeter will disable the block gas meter if true, block gas meter is tricky to support
	// when executing transactions in parallel.
	// when disabled, the block gas meter in context is a noop one.
	//
	// SAFETY: it's safe to do if validators validate the total gas wanted in the `ProcessProposal`, which is the case in the default handler.
	disableBlockGasMeter bool
>>>>>>> 4f445ed9
}

// NewBaseApp returns a reference to an initialized BaseApp. It accepts a
// variadic number of option functions, which act on the BaseApp to set
// configuration choices.
func NewBaseApp(
	name string, logger log.Logger, db corestore.KVStoreWithBatch, txDecoder sdk.TxDecoder, options ...func(*BaseApp),
) *BaseApp {
	app := &BaseApp{
		logger:           logger.With(log.ModuleKey, "baseapp"),
		name:             name,
		db:               db,
		cms:              store.NewCommitMultiStore(db, logger, storemetrics.NewNoOpMetrics()), // by default we use a no-op metric gather in store
		storeLoader:      DefaultStoreLoader,
		grpcQueryRouter:  NewGRPCQueryRouter(),
		msgServiceRouter: NewMsgServiceRouter(),
		txDecoder:        txDecoder,
		fauxMerkleMode:   false,
		sigverifyTx:      true,
		queryGasLimit:    math.MaxUint64,
	}

	for _, option := range options {
		option(app)
	}

	if app.mempool == nil {
		app.SetMempool(mempool.NoOpMempool{})
	}

	abciProposalHandler := NewDefaultProposalHandler(app.mempool, app)

	if app.prepareProposal == nil {
		app.SetPrepareProposal(abciProposalHandler.PrepareProposalHandler())
	}
	if app.processProposal == nil {
		app.SetProcessProposal(abciProposalHandler.ProcessProposalHandler())
	}
	if app.extendVote == nil {
		app.SetExtendVoteHandler(NoOpExtendVote())
	}
	if app.verifyVoteExt == nil {
		app.SetVerifyVoteExtensionHandler(NoOpVerifyVoteExtensionHandler())
	}
	if app.interBlockCache != nil {
		app.cms.SetInterBlockCache(app.interBlockCache)
	}
	if app.includeNestedMsgsGas == nil {
		app.includeNestedMsgsGas = make(map[string]struct{})
	}
	app.runTxRecoveryMiddleware = newDefaultRecoveryMiddleware()

	// Initialize with an empty interface registry to avoid nil pointer dereference.
	// Unless SetInterfaceRegistry is called with an interface registry with proper address codecs baseapp will panic.
	app.cdc = codec.NewProtoCodec(codectypes.NewInterfaceRegistry())

	return app
}

// Name returns the name of the BaseApp.
func (app *BaseApp) Name() string {
	return app.name
}

// AppVersion returns the application's protocol version.
func (app *BaseApp) AppVersion(ctx context.Context) (uint64, error) {
	if app.versionModifier == nil {
		return 0, errors.New("app.versionModifier is nil")
	}

	return app.versionModifier.AppVersion(ctx)
}

// Version returns the application's version string.
func (app *BaseApp) Version() string {
	return app.version
}

// Logger returns the logger of the BaseApp.
func (app *BaseApp) Logger() log.Logger {
	return app.logger
}

// Trace returns the boolean value for logging error stack traces.
func (app *BaseApp) Trace() bool {
	return app.trace
}

// MsgServiceRouter returns the MsgServiceRouter of a BaseApp.
func (app *BaseApp) MsgServiceRouter() *MsgServiceRouter { return app.msgServiceRouter }

// GRPCQueryRouter returns the GRPCQueryRouter of a BaseApp.
func (app *BaseApp) GRPCQueryRouter() *GRPCQueryRouter { return app.grpcQueryRouter }

// MountStores mounts all IAVL or DB stores to the provided keys in the BaseApp
// multistore.
func (app *BaseApp) MountStores(keys ...storetypes.StoreKey) {
	for _, key := range keys {
		switch key.(type) {
		case *storetypes.KVStoreKey:
			if !app.fauxMerkleMode {
				app.MountStore(key, storetypes.StoreTypeIAVL)
			} else {
				// StoreTypeDB doesn't do anything upon commit, and it doesn't
				// retain history, but it's useful for faster simulation.
				app.MountStore(key, storetypes.StoreTypeDB)
			}

		case *storetypes.TransientStoreKey:
			app.MountStore(key, storetypes.StoreTypeTransient)

		case *storetypes.MemoryStoreKey:
			app.MountStore(key, storetypes.StoreTypeMemory)

		default:
			panic(fmt.Sprintf("Unrecognized store key type :%T", key))
		}
	}
}

// MountKVStores mounts all IAVL or DB stores to the provided keys in the
// BaseApp multistore.
func (app *BaseApp) MountKVStores(keys map[string]*storetypes.KVStoreKey) {
	for _, key := range keys {
		if !app.fauxMerkleMode {
			app.MountStore(key, storetypes.StoreTypeIAVL)
		} else {
			// StoreTypeDB doesn't do anything upon commit, and it doesn't
			// retain history, but it's useful for faster simulation.
			app.MountStore(key, storetypes.StoreTypeDB)
		}
	}
}

// MountTransientStores mounts all transient stores to the provided keys in
// the BaseApp multistore.
func (app *BaseApp) MountTransientStores(keys map[string]*storetypes.TransientStoreKey) {
	for _, key := range keys {
		app.MountStore(key, storetypes.StoreTypeTransient)
	}
}

// MountMemoryStores mounts all in-memory KVStores with the BaseApp's internal
// commit multi-store.
func (app *BaseApp) MountMemoryStores(keys map[string]*storetypes.MemoryStoreKey) {
	skeys := slices.Sorted(maps.Keys(keys))
	for _, key := range skeys {
		memKey := keys[key]
		app.MountStore(memKey, storetypes.StoreTypeMemory)
	}
}

// MountStore mounts a store to the provided key in the BaseApp multistore,
// using the default DB.
func (app *BaseApp) MountStore(key storetypes.StoreKey, typ storetypes.StoreType) {
	app.cms.MountStoreWithDB(key, typ, nil)
}

// LoadLatestVersion loads the latest application version. It will panic if
// called more than once on a running BaseApp.
func (app *BaseApp) LoadLatestVersion() error {
	err := app.storeLoader(app.cms)
	if err != nil {
		return fmt.Errorf("failed to load latest version: %w", err)
	}

	return app.Init()
}

// DefaultStoreLoader will be used by default and loads the latest version
func DefaultStoreLoader(ms storetypes.CommitMultiStore) error {
	return ms.LoadLatestVersion()
}

// CommitMultiStore returns the root multi-store.
// App constructor can use this to access the `cms`.
// UNSAFE: must not be used during the abci life cycle.
func (app *BaseApp) CommitMultiStore() storetypes.CommitMultiStore {
	return app.cms
}

// SnapshotManager returns the snapshot manager.
// application use this to register extra extension snapshotters.
func (app *BaseApp) SnapshotManager() *snapshots.Manager {
	return app.snapshotManager
}

// LoadVersion loads the BaseApp application version. It will panic if called
// more than once on a running baseapp.
func (app *BaseApp) LoadVersion(version int64) error {
	app.logger.Info("NOTICE: this could take a long time to migrate IAVL store to fastnode if you enable Fast Node.\n")
	err := app.cms.LoadVersion(version)
	if err != nil {
		return fmt.Errorf("failed to load version %d: %w", version, err)
	}

	return app.Init()
}

// LastCommitID returns the last CommitID of the multistore.
func (app *BaseApp) LastCommitID() storetypes.CommitID {
	return app.cms.LastCommitID()
}

// LastBlockHeight returns the last committed block height.
func (app *BaseApp) LastBlockHeight() int64 {
	return app.cms.LatestVersion()
}

// ChainID returns the chainID of the app.
func (app *BaseApp) ChainID() string {
	return app.chainID
}

// AnteHandler returns the AnteHandler of the app.
func (app *BaseApp) AnteHandler() sdk.AnteHandler {
	return app.anteHandler
}

// Mempool returns the Mempool of the app.
func (app *BaseApp) Mempool() mempool.Mempool {
	return app.mempool
}

// Init initializes the app. It seals the app, preventing any
// further modifications. In addition, it validates the app against
// the earlier provided settings. Returns an error if validation fails.
// nil otherwise. Panics if the app is already sealed.
func (app *BaseApp) Init() error {
	if app.sealed {
		panic("cannot call initFromMainStore: baseapp already sealed")
	}

	if app.cms == nil {
		return errors.New("commit multi-store must not be nil")
	}

	emptyHeader := cmtproto.Header{ChainID: app.chainID}

	// needed for the export command which inits from store but never calls initchain
	app.setState(execModeCheck, emptyHeader)
	app.Seal()

	return app.cms.GetPruning().Validate()
}

func (app *BaseApp) setMinGasPrices(gasPrices sdk.DecCoins) {
	app.minGasPrices = gasPrices
}

func (app *BaseApp) setHaltHeight(haltHeight uint64) {
	app.haltHeight = haltHeight
}

func (app *BaseApp) setHaltTime(haltTime uint64) {
	app.haltTime = haltTime
}

func (app *BaseApp) setMinRetainBlocks(minRetainBlocks uint64) {
	app.minRetainBlocks = minRetainBlocks
}

func (app *BaseApp) setInterBlockCache(cache storetypes.MultiStorePersistentCache) {
	app.interBlockCache = cache
}

func (app *BaseApp) setTrace(trace bool) {
	app.trace = trace
}

func (app *BaseApp) setIndexEvents(ie []string) {
	app.indexEvents = make(map[string]struct{}, len(ie))

	for _, e := range ie {
		app.indexEvents[e] = struct{}{}
	}
}

// Seal seals a BaseApp. It prohibits any further modifications to a BaseApp.
func (app *BaseApp) Seal() { app.sealed = true }

// IsSealed returns true if the BaseApp is sealed and false otherwise.
func (app *BaseApp) IsSealed() bool { return app.sealed }

// setState sets the BaseApp's state for the corresponding mode with a branched
// multi-store (i.e. a CacheMultiStore) and a new Context with the same
// multi-store branch, and provided header.
func (app *BaseApp) setState(mode execMode, h cmtproto.Header) {
	ms := app.cms.CacheMultiStore()
	headerInfo := header.Info{
		Height:  h.Height,
		Time:    h.Time,
		ChainID: h.ChainID,
		AppHash: h.AppHash,
	}
	baseState := &state{
		ms: ms,
<<<<<<< HEAD
		ctx: sdk.NewContext(ms, false, app.logger).
			WithStreamingManager(app.streamingManager).
			WithBlockHeader(h).
=======
		ctx: sdk.NewContext(ms, h, false, app.logger).
			WithStreamingManager(app.streamingManager).
>>>>>>> 4f445ed9
			WithHeaderInfo(headerInfo),
	}

	switch mode {
	case execModeCheck:
		baseState.SetContext(baseState.Context().WithIsCheckTx(true).WithMinGasPrices(app.minGasPrices))
		app.checkState = baseState

	case execModePrepareProposal:
		app.prepareProposalState = baseState

	case execModeProcessProposal:
		app.processProposalState = baseState

	case execModeFinalize:
		app.finalizeBlockState = baseState

	default:
		panic(fmt.Sprintf("invalid runTxMode for setState: %d", mode))
	}
}

// SetCircuitBreaker sets the circuit breaker for the BaseApp.
// The circuit breaker is checked on every message execution to verify if a transaction should be executed or not.
func (app *BaseApp) SetCircuitBreaker(cb CircuitBreaker) {
	if app.msgServiceRouter == nil {
		panic("cannot set circuit breaker with no msg service router set")
	}
	app.msgServiceRouter.SetCircuit(cb)
}

// GetConsensusParams returns the current consensus parameters from the BaseApp's
// ParamStore. If the BaseApp has no ParamStore defined, nil is returned.
func (app *BaseApp) GetConsensusParams(ctx context.Context) cmtproto.ConsensusParams {
	if app.paramStore == nil {
		return cmtproto.ConsensusParams{}
	}

	cp, err := app.paramStore.Get(ctx)
	if err != nil {
		// This could happen while migrating from v0.45/v0.46 to v0.50, we should
		// allow it to happen so during preblock the upgrade plan can be executed
		// and the consensus params set for the first time in the new format.
		app.logger.Error("failed to get consensus params", "err", err)
		return cmtproto.ConsensusParams{}
	}

	return cp
}

// StoreConsensusParams sets the consensus parameters to the BaseApp's param
// store.
func (app *BaseApp) StoreConsensusParams(ctx context.Context, cp cmtproto.ConsensusParams) error {
	if app.paramStore == nil {
		return errors.New("cannot store consensus params with no params store set")
	}

	return app.paramStore.Set(ctx, cp)
}

// AddRunTxRecoveryHandler adds custom app.runTx method panic handlers.
func (app *BaseApp) AddRunTxRecoveryHandler(handlers ...RecoveryHandler) {
	for _, h := range handlers {
		app.runTxRecoveryMiddleware = newRecoveryMiddleware(h, app.runTxRecoveryMiddleware)
	}
}

// GetMaximumBlockGas gets the maximum gas from the consensus params. It panics
// if maximum block gas is less than negative one and returns zero if negative
// one.
func (app *BaseApp) GetMaximumBlockGas(ctx sdk.Context) uint64 {
	cp := app.GetConsensusParams(ctx)
	if cp.Block == nil {
		return 0
	}

	maxGas := cp.Block.MaxGas

	switch {
	case maxGas < -1:
		panic(fmt.Sprintf("invalid maximum block gas: %d", maxGas))

	case maxGas == -1:
		return 0

	default:
		return uint64(maxGas)
	}
}

func (app *BaseApp) validateFinalizeBlockHeight(req *abci.FinalizeBlockRequest) error {
	if req.Height < 1 {
		return fmt.Errorf("invalid height: %d", req.Height)
	}

	lastBlockHeight := app.LastBlockHeight()

	// expectedHeight holds the expected height to validate
	var expectedHeight int64
	if lastBlockHeight == 0 && app.initialHeight > 1 {
		// In this case, we're validating the first block of the chain, i.e no
		// previous commit. The height we're expecting is the initial height.
		expectedHeight = app.initialHeight
	} else {
		// This case can mean two things:
		//
		// - Either there was already a previous commit in the store, in which
		// case we increment the version from there.
		// - Or there was no previous commit, in which case we start at version 1.
		expectedHeight = lastBlockHeight + 1
	}

	if req.Height != expectedHeight {
		return fmt.Errorf("invalid height: %d; expected: %d", req.Height, expectedHeight)
	}

	return nil
}

// validateBasicTxMsgs executes basic validator calls for messages firstly by invoking
// .ValidateBasic if possible, then checking if the message has a known handler.
func validateBasicTxMsgs(router *MsgServiceRouter, msgs []sdk.Msg) error {
	if len(msgs) == 0 {
		return errorsmod.Wrap(sdkerrors.ErrInvalidRequest, "must contain at least one message")
	}

	for _, msg := range msgs {
		if m, ok := msg.(sdk.HasValidateBasic); ok {
			if err := m.ValidateBasic(); err != nil {
				return err
			}
		}

		if router != nil && router.Handler(msg) == nil {
			return errorsmod.Wrapf(sdkerrors.ErrUnknownRequest, "no message handler found for %T", msg)
		}
	}

	return nil
}

func (app *BaseApp) getState(mode execMode) *state {
	switch mode {
	case execModeFinalize:
		return app.finalizeBlockState

	case execModePrepareProposal:
		return app.prepareProposalState

	case execModeProcessProposal:
		return app.processProposalState

	default:
		return app.checkState
	}
}

func (app *BaseApp) getBlockGasMeter(ctx sdk.Context) storetypes.GasMeter {
	if app.disableBlockGasMeter {
		return noopGasMeter{}
	}

	if maxGas := app.GetMaximumBlockGas(ctx); maxGas > 0 {
		return storetypes.NewGasMeter(maxGas)
	}

	return storetypes.NewInfiniteGasMeter()
}

// retrieve the context for the tx w/ txBytes and other memoized values.
func (app *BaseApp) getContextForTx(mode execMode, txBytes []byte) sdk.Context {
	app.mu.Lock()
	defer app.mu.Unlock()

	modeState := app.getState(mode)
	if modeState == nil {
		panic(fmt.Sprintf("state is nil for mode %v", mode))
	}
	ctx := modeState.Context().
		WithTxBytes(txBytes).
		WithGasMeter(storetypes.NewInfiniteGasMeter())
<<<<<<< HEAD

	ctx = ctx.WithIsSigverifyTx(app.sigverifyTx)
=======
	// WithVoteInfos(app.voteInfos) // TODO: identify if this is needed
>>>>>>> 4f445ed9

	ctx = ctx.WithIsSigverifyTx(app.sigverifyTx)

	ctx = ctx.WithConsensusParams(app.GetConsensusParams(ctx))

	if mode == execModeReCheck {
		ctx = ctx.WithIsReCheckTx(true)
	}

	if mode == execModeSimulate {
		ctx, _ = ctx.CacheContext()
		ctx = ctx.WithExecMode(sdk.ExecMode(execModeSimulate))
	}

	return ctx
}

// cacheTxContext returns a new context based off of the provided context with
// a branched multi-store.
func (app *BaseApp) cacheTxContext(ctx sdk.Context, txBytes []byte) (sdk.Context, storetypes.CacheMultiStore) {
	ms := ctx.MultiStore()
	msCache := ms.CacheMultiStore()
	if msCache.TracingEnabled() {
		msCache = msCache.SetTracingContext(
			storetypes.TraceContext(
				map[string]interface{}{
					"txHash": fmt.Sprintf("%X", tmhash.Sum(txBytes)),
				},
			),
		).(storetypes.CacheMultiStore)
	}

	return ctx.WithMultiStore(msCache), msCache
}

<<<<<<< HEAD
func (app *BaseApp) preBlock(req *abci.FinalizeBlockRequest) ([]abci.Event, error) {
	var events []abci.Event
	if app.preBlocker != nil {
		ctx := app.finalizeBlockState.Context().WithEventManager(sdk.NewEventManager())
		if err := app.preBlocker(ctx, req); err != nil {
			return nil, err
		}
		// ConsensusParams can change in preblocker, so we need to
		// write the consensus parameters in store to context
		ctx = ctx.WithConsensusParams(app.GetConsensusParams(ctx))
		// GasMeter must be set after we get a context with updated consensus params.
		gasMeter := app.getBlockGasMeter(ctx)
		ctx = ctx.WithBlockGasMeter(gasMeter)
		app.finalizeBlockState.SetContext(ctx)
		events = ctx.EventManager().ABCIEvents()

		// append PreBlock attributes to all events
		for i, event := range events {
			events[i].Attributes = append(
				event.Attributes,
				abci.EventAttribute{Key: "mode", Value: "PreBlock"},
				abci.EventAttribute{Key: "event_index", Value: strconv.Itoa(i)},
			)
		}
=======
func (app *BaseApp) preBlock(req *abci.RequestFinalizeBlock) ([]abci.Event, error) {
	var events []abci.Event
	if app.preBlocker != nil {
		ctx := app.finalizeBlockState.Context().WithEventManager(sdk.NewEventManager())
		rsp, err := app.preBlocker(ctx, req)
		if err != nil {
			return nil, err
		}
		// rsp.ConsensusParamsChanged is true from preBlocker means ConsensusParams in store get changed
		// write the consensus parameters in store to context
		if rsp.ConsensusParamsChanged {
			ctx = ctx.WithConsensusParams(app.GetConsensusParams(ctx))
			// GasMeter must be set after we get a context with updated consensus params.
			gasMeter := app.getBlockGasMeter(ctx)
			ctx = ctx.WithBlockGasMeter(gasMeter)
			app.finalizeBlockState.SetContext(ctx)
		}
		events = ctx.EventManager().ABCIEvents()
>>>>>>> 4f445ed9
	}
	return events, nil
}

<<<<<<< HEAD
func (app *BaseApp) beginBlock(_ *abci.FinalizeBlockRequest) (sdk.BeginBlock, error) {
=======
func (app *BaseApp) beginBlock(_ *abci.RequestFinalizeBlock) (sdk.BeginBlock, error) {
>>>>>>> 4f445ed9
	var (
		resp sdk.BeginBlock
		err  error
	)

	if app.beginBlocker != nil {
		resp, err = app.beginBlocker(app.finalizeBlockState.Context())
		if err != nil {
			return resp, err
		}

		// append BeginBlock attributes to all events in the BeginBlock response
		for i, event := range resp.Events {
			resp.Events[i].Attributes = append(
				event.Attributes,
				abci.EventAttribute{Key: "mode", Value: "BeginBlock"},
				abci.EventAttribute{Key: "event_index", Value: strconv.Itoa(i)},
			)
		}

		resp.Events = sdk.MarkEventsToIndex(resp.Events, app.indexEvents)
	}

	return resp, nil
}

func (app *BaseApp) deliverTx(tx []byte) *abci.ExecTxResult {
	gInfo := sdk.GasInfo{}
	resultStr := "successful"

	var resp *abci.ExecTxResult

	defer func() {
		telemetry.IncrCounter(1, "tx", "count")
		telemetry.IncrCounter(1, "tx", resultStr)
		telemetry.SetGauge(float32(gInfo.GasUsed), "tx", "gas", "used")
		telemetry.SetGauge(float32(gInfo.GasWanted), "tx", "gas", "wanted")
	}()

	gInfo, result, anteEvents, err := app.runTx(execModeFinalize, tx, nil)
	if err != nil {
		resultStr = "failed"
		resp = responseExecTxResultWithEvents(
			err,
			gInfo.GasWanted,
			gInfo.GasUsed,
			sdk.MarkEventsToIndex(anteEvents, app.indexEvents),
			app.trace,
		)
		return resp
	}

	resp = &abci.ExecTxResult{
		GasWanted: int64(gInfo.GasWanted),
		GasUsed:   int64(gInfo.GasUsed),
		Log:       result.Log,
		Data:      result.Data,
		Events:    sdk.MarkEventsToIndex(result.Events, app.indexEvents),
	}

	return resp
}

// endBlock is an application-defined function that is called after transactions
// have been processed in FinalizeBlock.
func (app *BaseApp) endBlock(_ context.Context) (sdk.EndBlock, error) {
	var endblock sdk.EndBlock

	if app.endBlocker != nil {
		eb, err := app.endBlocker(app.finalizeBlockState.Context())
		if err != nil {
			return endblock, err
		}

		// append EndBlock attributes to all events in the EndBlock response
		for i, event := range eb.Events {
			eb.Events[i].Attributes = append(
				event.Attributes,
				abci.EventAttribute{Key: "mode", Value: "EndBlock"},
				abci.EventAttribute{Key: "event_index", Value: strconv.Itoa(i)},
			)
		}

		eb.Events = sdk.MarkEventsToIndex(eb.Events, app.indexEvents)
		endblock = eb
	}

	return endblock, nil
}

type HasNestedMsgs interface {
	GetMsgs() ([]sdk.Msg, error)
}

// runTx processes a transaction within a given execution mode, encoded transaction
// bytes, and the decoded transaction itself. All state transitions occur through
// a cached Context depending on the mode provided. State only gets persisted
// if all messages get executed successfully and the execution mode is DeliverTx.
// Note, gas execution info is always returned. A reference to a Result is
// returned if the tx does not run out of gas and if all the messages are valid
// and execute successfully. An error is returned otherwise.
// both txbytes and the decoded tx are passed to runTx to avoid the state machine encoding the tx and decoding the transaction twice
// passing the decoded tx to runTX is optional, it will be decoded if the tx is nil
func (app *BaseApp) runTx(mode execMode, txBytes []byte, tx sdk.Tx) (gInfo sdk.GasInfo, result *sdk.Result, anteEvents []abci.Event, err error) {
	// NOTE: GasWanted should be returned by the AnteHandler. GasUsed is
	// determined by the GasMeter. We need access to the context to get the gas
	// meter, so we initialize upfront.
	var gasWanted uint64

	ctx := app.getContextForTx(mode, txBytes)
	ms := ctx.MultiStore()

	// only run the tx if there is block gas remaining
	if mode == execModeFinalize && ctx.BlockGasMeter().IsOutOfGas() {
		return gInfo, nil, nil, errorsmod.Wrap(sdkerrors.ErrOutOfGas, "no block gas left to run tx")
	}

	defer func() {
		if r := recover(); r != nil {
			recoveryMW := newOutOfGasRecoveryMiddleware(gasWanted, ctx, app.runTxRecoveryMiddleware)
			err, result = processRecovery(r, recoveryMW), nil
			ctx.Logger().Error("panic recovered in runTx", "err", err)
		}

		gInfo = sdk.GasInfo{GasWanted: gasWanted, GasUsed: ctx.GasMeter().GasConsumed()}
	}()

	blockGasConsumed := false

	// consumeBlockGas makes sure block gas is consumed at most once. It must
	// happen after tx processing, and must be executed even if tx processing
	// fails. Hence, it's execution is deferred.
	consumeBlockGas := func() {
		if !blockGasConsumed {
			blockGasConsumed = true
			ctx.BlockGasMeter().ConsumeGas(
				ctx.GasMeter().GasConsumedToLimit(), "block gas meter",
			)
		}
	}

	// If BlockGasMeter() panics it will be caught by the above recover and will
	// return an error - in any case BlockGasMeter will consume gas past the limit.
	//
	// NOTE: consumeBlockGas must exist in a separate defer function from the
	// general deferred recovery function to recover from consumeBlockGas as it'll
	// be executed first (deferred statements are executed as stack).
	if mode == execModeFinalize {
		defer consumeBlockGas()
	}

	// if the transaction is not decoded, decode it here
	if tx == nil {
		tx, err = app.txDecoder(txBytes)
		if err != nil {
			return sdk.GasInfo{GasUsed: 0, GasWanted: 0}, nil, nil, sdkerrors.ErrTxDecode.Wrap(err.Error())
		}
	}

	msgs := tx.GetMsgs()
	// run validate basic if mode != recheck.
	// as validate basic is stateless, it is guaranteed to pass recheck, given that its passed checkTx.
	if mode != execModeReCheck {
		if err := validateBasicTxMsgs(app.msgServiceRouter, msgs); err != nil {
			return sdk.GasInfo{}, nil, nil, err
		}
	}

	for _, msg := range msgs {
		handler := app.msgServiceRouter.Handler(msg)
		if handler == nil {
			return sdk.GasInfo{}, nil, nil, errorsmod.Wrapf(sdkerrors.ErrUnknownRequest, "no message handler found for %T", msg)
		}
	}

	if app.anteHandler != nil {
		var (
			anteCtx sdk.Context
			msCache storetypes.CacheMultiStore
		)

		// Branch context before AnteHandler call in case it aborts.
		// This is required for both CheckTx and DeliverTx.
		// Ref: https://github.com/cosmos/cosmos-sdk/issues/2772
		//
		// NOTE: Alternatively, we could require that AnteHandler ensures that
		// writes do not happen if aborted/failed.  This may have some
		// performance benefits, but it'll be more difficult to get right.
		anteCtx, msCache = app.cacheTxContext(ctx, txBytes)
		anteCtx = anteCtx.WithEventManager(sdk.NewEventManager())
		if mode == execModeSimulate {
			anteCtx = anteCtx.WithExecMode(sdk.ExecMode(execModeSimulate))
		}
		newCtx, err := app.anteHandler(anteCtx, tx, mode == execModeSimulate)

		if !newCtx.IsZero() {
			// At this point, newCtx.MultiStore() is a store branch, or something else
			// replaced by the AnteHandler. We want the original multistore.
			//
			// Also, in the case of the tx aborting, we need to track gas consumed via
			// the instantiated gas meter in the AnteHandler, so we update the context
			// prior to returning.
			ctx = newCtx.WithMultiStore(ms)
		}

		events := ctx.EventManager().Events()

		// GasMeter expected to be set in AnteHandler
		gasWanted = ctx.GasMeter().Limit()

		if err != nil {
			if mode == execModeReCheck {
				// if the ante handler fails on recheck, we want to remove the tx from the mempool
				if mempoolErr := app.mempool.Remove(tx); mempoolErr != nil {
					return gInfo, nil, anteEvents, errors.Join(err, mempoolErr)
				}
			}
			return gInfo, nil, nil, err
		}

		msCache.Write()
		anteEvents = events.ToABCIEvents()
	}

	switch mode {
	case execModeCheck:
		err = app.mempool.Insert(ctx, tx)
		if err != nil {
			return gInfo, nil, anteEvents, err
		}
	case execModeFinalize:
		err = app.mempool.Remove(tx)
		if err != nil && !errors.Is(err, mempool.ErrTxNotFound) {
			return gInfo, nil, anteEvents,
				fmt.Errorf("failed to remove tx from mempool: %w", err)
		}
	}

	// Create a new Context based off of the existing Context with a MultiStore branch
	// in case message processing fails. At this point, the MultiStore
	// is a branch of a branch.
	runMsgCtx, msCache := app.cacheTxContext(ctx, txBytes)

	// Attempt to execute all messages and only update state if all messages pass
	// and we're in DeliverTx. Note, runMsgs will never return a reference to a
	// Result if any single message fails or does not have a registered Handler.
	reflectMsgs, err := tx.GetReflectMessages()
	if err == nil {
		result, err = app.runMsgs(runMsgCtx, msgs, reflectMsgs, mode)
	}
<<<<<<< HEAD

	if mode == execModeSimulate {
		for _, msg := range msgs {
			nestedErr := app.simulateNestedMessages(ctx, msg)
			if nestedErr != nil {
				return gInfo, nil, anteEvents, nestedErr
			}
		}
	}
=======
>>>>>>> 4f445ed9

	// Run optional postHandlers (should run regardless of the execution result).
	//
	// Note: If the postHandler fails, we also revert the runMsgs state.
	if app.postHandler != nil {
		// The runMsgCtx context currently contains events emitted by the ante handler.
		// We clear this to correctly order events without duplicates.
		// Note that the state is still preserved.
		postCtx := runMsgCtx.WithEventManager(sdk.NewEventManager())

		newCtx, errPostHandler := app.postHandler(postCtx, tx, mode == execModeSimulate, err == nil)
		if errPostHandler != nil {
			return gInfo, nil, anteEvents, errors.Join(err, errPostHandler)
<<<<<<< HEAD
=======
		}

		// we don't want runTx to panic if runMsgs has failed earlier
		if result == nil {
			result = &sdk.Result{}
>>>>>>> 4f445ed9
		}
		result.Events = append(result.Events, newCtx.EventManager().ABCIEvents()...)
	}

<<<<<<< HEAD
		// we don't want runTx to panic if runMsgs has failed earlier
		if result == nil {
			result = &sdk.Result{}
		}
		result.Events = append(result.Events, newCtx.EventManager().ABCIEvents()...)
	}

=======
>>>>>>> 4f445ed9
	if err == nil {
		if mode == execModeFinalize {
			// When block gas exceeds, it'll panic and won't commit the cached store.
			consumeBlockGas()

			msCache.Write()
		}

		if len(anteEvents) > 0 && (mode == execModeFinalize || mode == execModeSimulate) {
			// append the events in the order of occurrence
			result.Events = append(anteEvents, result.Events...)
		}
	}

	return gInfo, result, anteEvents, err
}

// runMsgs iterates through a list of messages and executes them with the provided
// Context and execution mode. Messages will only be executed during simulation
// and DeliverTx. An error is returned if any single message fails or if a
// Handler does not exist for a given message route. Otherwise, a reference to a
// Result is returned. The caller must not commit state if an error is returned.
func (app *BaseApp) runMsgs(ctx sdk.Context, msgs []sdk.Msg, reflectMsgs []protoreflect.Message, mode execMode) (*sdk.Result, error) {
	events := sdk.EmptyEvents()
	msgResponses := make([]*codectypes.Any, 0, len(msgs))
	// NOTE: GasWanted is determined by the AnteHandler and GasUsed by the GasMeter.
	for i, msg := range msgs {
		if mode != execModeFinalize && mode != execModeSimulate {
			break
		}

		start := telemetry.Now()

		handler := app.msgServiceRouter.Handler(msg)
		if handler == nil {
			return nil, errorsmod.Wrapf(sdkerrors.ErrUnknownRequest, "no message handler found for %T", msg)
		}

		// ADR 031 request type routing
		msgResult, err := handler(ctx, msg)
		if err != nil {
			return nil, errorsmod.Wrapf(err, "failed to execute message; message index: %d", i)
		}

		// create message events
<<<<<<< HEAD
		msgEvents, err := createEvents(app.cdc, msgResult.GetEvents(), msg, reflectMsgs[i])
=======
		msgEvents, err := createEvents(app.cdc, msgResult.GetEvents(), msg, msgsV2[i])
>>>>>>> 4f445ed9
		if err != nil {
			return nil, errorsmod.Wrapf(err, "failed to create message events; message index: %d", i)
		}

		// append message events and data
		//
		// Note: Each message result's data must be length-prefixed in order to
		// separate each result.
		for j, event := range msgEvents {
			// append message index to all events
			msgEvents[j] = event.AppendAttributes(sdk.NewAttribute("msg_index", strconv.Itoa(i)))
		}

		events = events.AppendEvents(msgEvents)

		// Each individual sdk.Result that went through the MsgServiceRouter
		// (which should represent 99% of the Msgs now, since everyone should
		// be using protobuf Msgs) has exactly one Msg response.
		// We take that Msg response, and aggregate it into an array.
		if len(msgResult.MsgResponses) > 0 {
			msgResponse := msgResult.MsgResponses[0]
			if msgResponse == nil {
				return nil, sdkerrors.ErrLogic.Wrapf("got nil Msg response at index %d for msg %s", i, sdk.MsgTypeURL(msg))
			}
			msgResponses = append(msgResponses, msgResponse)
		}

		telemetry.MeasureSince(start, "tx", "msg", "processing_time", sdk.MsgTypeURL(msg))
	}

	data, err := makeABCIData(msgResponses)
	if err != nil {
		return nil, errorsmod.Wrap(err, "failed to marshal tx data")
	}

	return &sdk.Result{
		Data:         data,
		Events:       events.ToABCIEvents(),
		MsgResponses: msgResponses,
	}, nil
}

// simulateNestedMessages simulates a message nested messages.
func (app *BaseApp) simulateNestedMessages(ctx sdk.Context, msg sdk.Msg) error {
	nestedMsgs, ok := msg.(HasNestedMsgs)
	if !ok {
		return nil
	}

	msgs, err := nestedMsgs.GetMsgs()
	if err != nil {
		return err
	}

	if err := validateBasicTxMsgs(app.msgServiceRouter, msgs); err != nil {
		return err
	}

	for _, msg := range msgs {
		err = app.simulateNestedMessages(ctx, msg)
		if err != nil {
			return err
		}
	}

	protoMessages := make([]protoreflect.Message, len(msgs))
	for i, msg := range msgs {
		_, protoMsg, err := app.cdc.GetMsgSigners(msg)
		if err != nil {
			return err
		}
		protoMessages[i] = protoMsg
	}

	initialGas := ctx.GasMeter().GasConsumed()
	_, err = app.runMsgs(ctx, msgs, protoMessages, execModeSimulate)
	if err == nil {
		if _, includeGas := app.includeNestedMsgsGas[sdk.MsgTypeURL(msg)]; !includeGas {
			consumedGas := ctx.GasMeter().GasConsumed() - initialGas
			ctx.GasMeter().RefundGas(consumedGas, "simulation of nested messages")
		}
	}
	return err
}

// makeABCIData generates the Data field to be sent to ABCI Check/DeliverTx.
func makeABCIData(msgResponses []*codectypes.Any) ([]byte, error) {
	return proto.Marshal(&sdk.TxMsgData{MsgResponses: msgResponses})
}

<<<<<<< HEAD
func createEvents(cdc codec.Codec, events sdk.Events, msg sdk.Msg, reflectMsg protoreflect.Message) (sdk.Events, error) {
=======
func createEvents(cdc codec.Codec, events sdk.Events, msg sdk.Msg, msgV2 protov2.Message) (sdk.Events, error) {
>>>>>>> 4f445ed9
	eventMsgName := sdk.MsgTypeURL(msg)
	msgEvent := sdk.NewEvent(sdk.EventTypeMessage, sdk.NewAttribute(sdk.AttributeKeyAction, eventMsgName))

	// we set the signer attribute as the sender
	signers, err := cdc.GetReflectMsgSigners(reflectMsg)
	if err != nil {
		return nil, err
	}
	if len(signers) > 0 && signers[0] != nil {
		addrStr, err := cdc.InterfaceRegistry().SigningContext().AddressCodec().BytesToString(signers[0])
		if err != nil {
			return nil, err
		}
		msgEvent = msgEvent.AppendAttributes(sdk.NewAttribute(sdk.AttributeKeySender, addrStr))
	}

	// verify that events have no module attribute set
	if _, found := events.GetAttributes(sdk.AttributeKeyModule); !found {
		if moduleName := sdk.GetModuleNameFromTypeURL(eventMsgName); moduleName != "" {
			msgEvent = msgEvent.AppendAttributes(sdk.NewAttribute(sdk.AttributeKeyModule, moduleName))
		}
	}

<<<<<<< HEAD
	// append the event_index attribute to all events
	msgEvent = msgEvent.AppendAttributes(sdk.NewAttribute("event_index", "0"))
	for i, event := range events {
		events[i] = event.AppendAttributes(sdk.NewAttribute("event_index", strconv.Itoa(i+1)))
	}

=======
>>>>>>> 4f445ed9
	return sdk.Events{msgEvent}.AppendEvents(events), nil
}

// PrepareProposalVerifyTx performs transaction verification when a proposer is
// creating a block proposal during PrepareProposal. Any state committed to the
// PrepareProposal state internally will be discarded. <nil, err> will be
// returned if the transaction cannot be encoded. <bz, nil> will be returned if
// the transaction is valid, otherwise <bz, err> will be returned.
func (app *BaseApp) PrepareProposalVerifyTx(tx sdk.Tx) ([]byte, error) {
	bz, err := app.txEncoder(tx)
	if err != nil {
		return nil, err
	}

	_, _, _, err = app.runTx(execModePrepareProposal, bz, tx)
	if err != nil {
		return nil, err
	}

	return bz, nil
}

// ProcessProposalVerifyTx performs transaction verification when receiving a
// block proposal during ProcessProposal. Any state committed to the
// ProcessProposal state internally will be discarded. <nil, err> will be
// returned if the transaction cannot be decoded. <Tx, nil> will be returned if
// the transaction is valid, otherwise <Tx, err> will be returned.
func (app *BaseApp) ProcessProposalVerifyTx(txBz []byte) (sdk.Tx, error) {
	tx, err := app.txDecoder(txBz)
	if err != nil {
		return nil, err
	}

	_, _, _, err = app.runTx(execModeProcessProposal, txBz, tx)
	if err != nil {
		return nil, err
	}

	return tx, nil
}

func (app *BaseApp) TxDecode(txBytes []byte) (sdk.Tx, error) {
	return app.txDecoder(txBytes)
}

func (app *BaseApp) TxEncode(tx sdk.Tx) ([]byte, error) {
	return app.txEncoder(tx)
}

func (app *BaseApp) StreamingManager() storetypes.StreamingManager {
	return app.streamingManager
}

// Close is called in start cmd to gracefully cleanup resources.
func (app *BaseApp) Close() error {
	var errs []error

	// Close app.db (opened by cosmos-sdk/server/start.go call to openDB)
	if app.db != nil {
		app.logger.Info("Closing application.db")
		if err := app.db.Close(); err != nil {
			errs = append(errs, err)
		}
	}

	// Close app.snapshotManager
	// - opened when app chains use cosmos-sdk/server/util.go/DefaultBaseappOptions (boilerplate)
	// - which calls cosmos-sdk/server/util.go/GetSnapshotStore
	// - which is passed to baseapp/options.go/SetSnapshot
	// - to set app.snapshotManager = snapshots.NewManager
	if app.snapshotManager != nil {
		app.logger.Info("Closing snapshots/metadata.db")
		if err := app.snapshotManager.Close(); err != nil {
			errs = append(errs, err)
		}
	}

	return errors.Join(errs...)
}

// GetBaseApp returns the pointer to itself.
func (app *BaseApp) GetBaseApp() *BaseApp {
	return app
}<|MERGE_RESOLUTION|>--- conflicted
+++ resolved
@@ -2,7 +2,6 @@
 
 import (
 	"context"
-	"errors"
 	"fmt"
 	"maps"
 	"math"
@@ -10,26 +9,15 @@
 	"strconv"
 	"sync"
 
-<<<<<<< HEAD
-	abci "github.com/cometbft/cometbft/api/cometbft/abci/v1"
-	cmtproto "github.com/cometbft/cometbft/api/cometbft/types/v1"
-=======
 	"github.com/cockroachdb/errors"
 	abci "github.com/cometbft/cometbft/abci/types"
->>>>>>> 4f445ed9
 	"github.com/cometbft/cometbft/crypto/tmhash"
+	cmtproto "github.com/cometbft/cometbft/proto/tendermint/types"
+	dbm "github.com/cosmos/cosmos-db"
 	"github.com/cosmos/gogoproto/proto"
-<<<<<<< HEAD
-	"google.golang.org/protobuf/reflect/protoreflect"
+	protov2 "google.golang.org/protobuf/proto"
 
 	"cosmossdk.io/core/header"
-	"cosmossdk.io/core/server"
-	corestore "cosmossdk.io/core/store"
-=======
-	protov2 "google.golang.org/protobuf/proto"
-
-	"cosmossdk.io/core/header"
->>>>>>> 4f445ed9
 	errorsmod "cosmossdk.io/errors"
 	"cosmossdk.io/log"
 	"cosmossdk.io/store"
@@ -40,6 +28,7 @@
 	"github.com/cosmos/cosmos-sdk/baseapp/oe"
 	"github.com/cosmos/cosmos-sdk/codec"
 	codectypes "github.com/cosmos/cosmos-sdk/codec/types"
+	servertypes "github.com/cosmos/cosmos-sdk/server/types"
 	"github.com/cosmos/cosmos-sdk/telemetry"
 	sdk "github.com/cosmos/cosmos-sdk/types"
 	sdkerrors "github.com/cosmos/cosmos-sdk/types/errors"
@@ -68,13 +57,15 @@
 	execModeFinalize                            // Finalize a block proposal
 )
 
+var _ servertypes.ABCI = (*BaseApp)(nil)
+
 // BaseApp reflects the ABCI application implementation.
 type BaseApp struct {
 	// initialized on creation
 	mu                sync.Mutex // mu protects the fields below.
 	logger            log.Logger
 	name              string                      // application name from abci.BlockInfo
-	db                corestore.KVStoreWithBatch  // common DB backend
+	db                dbm.DB                      // common DB backend
 	cms               storetypes.CommitMultiStore // Main (uncached) state
 	qms               storetypes.MultiStore       // Optional alternative multistore for querying only.
 	storeLoader       StoreLoader                 // function to handle store loading, may be overridden with SetStoreLoader()
@@ -94,13 +85,11 @@
 	beginBlocker       sdk.BeginBlocker               // (legacy ABCI) BeginBlock handler
 	endBlocker         sdk.EndBlocker                 // (legacy ABCI) EndBlock handler
 	processProposal    sdk.ProcessProposalHandler     // ABCI ProcessProposal handler
-	prepareProposal    sdk.PrepareProposalHandler     // ABCI PrepareProposal handler
+	prepareProposal    sdk.PrepareProposalHandler     // ABCI PrepareProposal
 	extendVote         sdk.ExtendVoteHandler          // ABCI ExtendVote handler
 	verifyVoteExt      sdk.VerifyVoteExtensionHandler // ABCI VerifyVoteExtension handler
 	prepareCheckStater sdk.PrepareCheckStater         // logic to run during commit using the checkState
 	precommiter        sdk.Precommiter                // logic to run during commit using the deliverState
-	versionModifier    server.VersionModifier         // interface to get and set the app version
-	checkTxHandler     sdk.CheckTxHandler
 
 	addrPeerFilter sdk.PeerFilter // filter peers by address and port
 	idPeerFilter   sdk.PeerFilter // filter peers by node ID
@@ -124,8 +113,8 @@
 	// consensus rounds, the state is always reset to the previous block's state.
 	//
 	// - processProposalState: Used for ProcessProposal, which is set based on the
-	// previous block's state. This state is never committed. In case of multiple
-	// consensus rounds, the state is always reset to the previous block's state.
+	// the previous block's state. This state is never committed. In case of
+	// multiple rounds, the state is always reset to the previous block's state.
 	//
 	// - finalizeBlockState: Used for FinalizeBlock, which is set based on the
 	// previous block's state. This state is committed.
@@ -167,7 +156,7 @@
 	// ResponseCommit.RetainHeight value during ABCI Commit. A value of 0 indicates
 	// that no blocks should be pruned.
 	//
-	// Note: CometBFT block pruning is dependent on this parameter in conjunction
+	// Note: CometBFT block pruning is dependant on this parameter in conjunction
 	// with the unbonding (safety threshold) period, state pruning and state sync
 	// snapshot parameters to determine the correct minimum value of
 	// ResponseCommit.RetainHeight.
@@ -176,6 +165,10 @@
 	// application's version string
 	version string
 
+	// application's protocol version that increments on every upgrade
+	// if BaseApp is passed to the upgrade keeper's NewKeeper method.
+	appVersion uint64
+
 	// recovery handler for app.runTx method
 	runTxRecoveryMiddleware recoveryMiddleware
 
@@ -198,24 +191,19 @@
 	// by developers.
 	optimisticExec *oe.OptimisticExecution
 
-<<<<<<< HEAD
-	// includeNestedMsgsGas holds a set of message types for which gas costs for its nested messages are calculated.
-	includeNestedMsgsGas map[string]struct{}
-=======
 	// disableBlockGasMeter will disable the block gas meter if true, block gas meter is tricky to support
 	// when executing transactions in parallel.
 	// when disabled, the block gas meter in context is a noop one.
 	//
 	// SAFETY: it's safe to do if validators validate the total gas wanted in the `ProcessProposal`, which is the case in the default handler.
 	disableBlockGasMeter bool
->>>>>>> 4f445ed9
 }
 
 // NewBaseApp returns a reference to an initialized BaseApp. It accepts a
 // variadic number of option functions, which act on the BaseApp to set
 // configuration choices.
 func NewBaseApp(
-	name string, logger log.Logger, db corestore.KVStoreWithBatch, txDecoder sdk.TxDecoder, options ...func(*BaseApp),
+	name string, logger log.Logger, db dbm.DB, txDecoder sdk.TxDecoder, options ...func(*BaseApp),
 ) *BaseApp {
 	app := &BaseApp{
 		logger:           logger.With(log.ModuleKey, "baseapp"),
@@ -256,9 +244,7 @@
 	if app.interBlockCache != nil {
 		app.cms.SetInterBlockCache(app.interBlockCache)
 	}
-	if app.includeNestedMsgsGas == nil {
-		app.includeNestedMsgsGas = make(map[string]struct{})
-	}
+
 	app.runTxRecoveryMiddleware = newDefaultRecoveryMiddleware()
 
 	// Initialize with an empty interface registry to avoid nil pointer dereference.
@@ -274,12 +260,8 @@
 }
 
 // AppVersion returns the application's protocol version.
-func (app *BaseApp) AppVersion(ctx context.Context) (uint64, error) {
-	if app.versionModifier == nil {
-		return 0, errors.New("app.versionModifier is nil")
-	}
-
-	return app.versionModifier.AppVersion(ctx)
+func (app *BaseApp) AppVersion() uint64 {
+	return app.appVersion
 }
 
 // Version returns the application's version string.
@@ -415,7 +397,7 @@
 
 // LastBlockHeight returns the last committed block height.
 func (app *BaseApp) LastBlockHeight() int64 {
-	return app.cms.LatestVersion()
+	return app.cms.LastCommitID().Version
 }
 
 // ChainID returns the chainID of the app.
@@ -480,7 +462,7 @@
 }
 
 func (app *BaseApp) setIndexEvents(ie []string) {
-	app.indexEvents = make(map[string]struct{}, len(ie))
+	app.indexEvents = make(map[string]struct{})
 
 	for _, e := range ie {
 		app.indexEvents[e] = struct{}{}
@@ -506,14 +488,8 @@
 	}
 	baseState := &state{
 		ms: ms,
-<<<<<<< HEAD
-		ctx: sdk.NewContext(ms, false, app.logger).
-			WithStreamingManager(app.streamingManager).
-			WithBlockHeader(h).
-=======
 		ctx: sdk.NewContext(ms, h, false, app.logger).
 			WithStreamingManager(app.streamingManager).
->>>>>>> 4f445ed9
 			WithHeaderInfo(headerInfo),
 	}
 
@@ -547,7 +523,7 @@
 
 // GetConsensusParams returns the current consensus parameters from the BaseApp's
 // ParamStore. If the BaseApp has no ParamStore defined, nil is returned.
-func (app *BaseApp) GetConsensusParams(ctx context.Context) cmtproto.ConsensusParams {
+func (app *BaseApp) GetConsensusParams(ctx sdk.Context) cmtproto.ConsensusParams {
 	if app.paramStore == nil {
 		return cmtproto.ConsensusParams{}
 	}
@@ -566,7 +542,10 @@
 
 // StoreConsensusParams sets the consensus parameters to the BaseApp's param
 // store.
-func (app *BaseApp) StoreConsensusParams(ctx context.Context, cp cmtproto.ConsensusParams) error {
+//
+// NOTE: We're explicitly not storing the CometBFT app_version in the param store.
+// It's stored instead in the x/upgrade store, with its own bump logic.
+func (app *BaseApp) StoreConsensusParams(ctx sdk.Context, cp cmtproto.ConsensusParams) error {
 	if app.paramStore == nil {
 		return errors.New("cannot store consensus params with no params store set")
 	}
@@ -604,7 +583,7 @@
 	}
 }
 
-func (app *BaseApp) validateFinalizeBlockHeight(req *abci.FinalizeBlockRequest) error {
+func (app *BaseApp) validateFinalizeBlockHeight(req *abci.RequestFinalizeBlock) error {
 	if req.Height < 1 {
 		return fmt.Errorf("invalid height: %d", req.Height)
 	}
@@ -633,22 +612,20 @@
 	return nil
 }
 
-// validateBasicTxMsgs executes basic validator calls for messages firstly by invoking
-// .ValidateBasic if possible, then checking if the message has a known handler.
-func validateBasicTxMsgs(router *MsgServiceRouter, msgs []sdk.Msg) error {
+// validateBasicTxMsgs executes basic validator calls for messages.
+func validateBasicTxMsgs(msgs []sdk.Msg) error {
 	if len(msgs) == 0 {
 		return errorsmod.Wrap(sdkerrors.ErrInvalidRequest, "must contain at least one message")
 	}
 
 	for _, msg := range msgs {
-		if m, ok := msg.(sdk.HasValidateBasic); ok {
-			if err := m.ValidateBasic(); err != nil {
-				return err
-			}
-		}
-
-		if router != nil && router.Handler(msg) == nil {
-			return errorsmod.Wrapf(sdkerrors.ErrUnknownRequest, "no message handler found for %T", msg)
+		m, ok := msg.(sdk.HasValidateBasic)
+		if !ok {
+			continue
+		}
+
+		if err := m.ValidateBasic(); err != nil {
+			return err
 		}
 	}
 
@@ -695,12 +672,7 @@
 	ctx := modeState.Context().
 		WithTxBytes(txBytes).
 		WithGasMeter(storetypes.NewInfiniteGasMeter())
-<<<<<<< HEAD
-
-	ctx = ctx.WithIsSigverifyTx(app.sigverifyTx)
-=======
 	// WithVoteInfos(app.voteInfos) // TODO: identify if this is needed
->>>>>>> 4f445ed9
 
 	ctx = ctx.WithIsSigverifyTx(app.sigverifyTx)
 
@@ -736,32 +708,6 @@
 	return ctx.WithMultiStore(msCache), msCache
 }
 
-<<<<<<< HEAD
-func (app *BaseApp) preBlock(req *abci.FinalizeBlockRequest) ([]abci.Event, error) {
-	var events []abci.Event
-	if app.preBlocker != nil {
-		ctx := app.finalizeBlockState.Context().WithEventManager(sdk.NewEventManager())
-		if err := app.preBlocker(ctx, req); err != nil {
-			return nil, err
-		}
-		// ConsensusParams can change in preblocker, so we need to
-		// write the consensus parameters in store to context
-		ctx = ctx.WithConsensusParams(app.GetConsensusParams(ctx))
-		// GasMeter must be set after we get a context with updated consensus params.
-		gasMeter := app.getBlockGasMeter(ctx)
-		ctx = ctx.WithBlockGasMeter(gasMeter)
-		app.finalizeBlockState.SetContext(ctx)
-		events = ctx.EventManager().ABCIEvents()
-
-		// append PreBlock attributes to all events
-		for i, event := range events {
-			events[i].Attributes = append(
-				event.Attributes,
-				abci.EventAttribute{Key: "mode", Value: "PreBlock"},
-				abci.EventAttribute{Key: "event_index", Value: strconv.Itoa(i)},
-			)
-		}
-=======
 func (app *BaseApp) preBlock(req *abci.RequestFinalizeBlock) ([]abci.Event, error) {
 	var events []abci.Event
 	if app.preBlocker != nil {
@@ -780,16 +726,11 @@
 			app.finalizeBlockState.SetContext(ctx)
 		}
 		events = ctx.EventManager().ABCIEvents()
->>>>>>> 4f445ed9
 	}
 	return events, nil
 }
 
-<<<<<<< HEAD
-func (app *BaseApp) beginBlock(_ *abci.FinalizeBlockRequest) (sdk.BeginBlock, error) {
-=======
 func (app *BaseApp) beginBlock(_ *abci.RequestFinalizeBlock) (sdk.BeginBlock, error) {
->>>>>>> 4f445ed9
 	var (
 		resp sdk.BeginBlock
 		err  error
@@ -801,12 +742,11 @@
 			return resp, err
 		}
 
-		// append BeginBlock attributes to all events in the BeginBlock response
+		// append BeginBlock attributes to all events in the EndBlock response
 		for i, event := range resp.Events {
 			resp.Events[i].Attributes = append(
 				event.Attributes,
 				abci.EventAttribute{Key: "mode", Value: "BeginBlock"},
-				abci.EventAttribute{Key: "event_index", Value: strconv.Itoa(i)},
 			)
 		}
 
@@ -832,7 +772,7 @@
 	gInfo, result, anteEvents, err := app.runTx(execModeFinalize, tx, nil)
 	if err != nil {
 		resultStr = "failed"
-		resp = responseExecTxResultWithEvents(
+		resp = sdkerrors.ResponseExecTxResultWithEvents(
 			err,
 			gInfo.GasWanted,
 			gInfo.GasUsed,
@@ -869,7 +809,6 @@
 			eb.Events[i].Attributes = append(
 				event.Attributes,
 				abci.EventAttribute{Key: "mode", Value: "EndBlock"},
-				abci.EventAttribute{Key: "event_index", Value: strconv.Itoa(i)},
 			)
 		}
 
@@ -878,10 +817,6 @@
 	}
 
 	return endblock, nil
-}
-
-type HasNestedMsgs interface {
-	GetMsgs() ([]sdk.Msg, error)
 }
 
 // runTx processes a transaction within a given execution mode, encoded transaction
@@ -950,12 +885,8 @@
 	}
 
 	msgs := tx.GetMsgs()
-	// run validate basic if mode != recheck.
-	// as validate basic is stateless, it is guaranteed to pass recheck, given that its passed checkTx.
-	if mode != execModeReCheck {
-		if err := validateBasicTxMsgs(app.msgServiceRouter, msgs); err != nil {
-			return sdk.GasInfo{}, nil, nil, err
-		}
+	if err := validateBasicTxMsgs(msgs); err != nil {
+		return sdk.GasInfo{}, nil, nil, err
 	}
 
 	for _, msg := range msgs {
@@ -980,9 +911,6 @@
 		// performance benefits, but it'll be more difficult to get right.
 		anteCtx, msCache = app.cacheTxContext(ctx, txBytes)
 		anteCtx = anteCtx.WithEventManager(sdk.NewEventManager())
-		if mode == execModeSimulate {
-			anteCtx = anteCtx.WithExecMode(sdk.ExecMode(execModeSimulate))
-		}
 		newCtx, err := app.anteHandler(anteCtx, tx, mode == execModeSimulate)
 
 		if !newCtx.IsZero() {
@@ -1036,22 +964,10 @@
 	// Attempt to execute all messages and only update state if all messages pass
 	// and we're in DeliverTx. Note, runMsgs will never return a reference to a
 	// Result if any single message fails or does not have a registered Handler.
-	reflectMsgs, err := tx.GetReflectMessages()
+	msgsV2, err := tx.GetMsgsV2()
 	if err == nil {
-		result, err = app.runMsgs(runMsgCtx, msgs, reflectMsgs, mode)
-	}
-<<<<<<< HEAD
-
-	if mode == execModeSimulate {
-		for _, msg := range msgs {
-			nestedErr := app.simulateNestedMessages(ctx, msg)
-			if nestedErr != nil {
-				return gInfo, nil, anteEvents, nestedErr
-			}
-		}
-	}
-=======
->>>>>>> 4f445ed9
+		result, err = app.runMsgs(runMsgCtx, msgs, msgsV2, mode)
+	}
 
 	// Run optional postHandlers (should run regardless of the execution result).
 	//
@@ -1065,28 +981,15 @@
 		newCtx, errPostHandler := app.postHandler(postCtx, tx, mode == execModeSimulate, err == nil)
 		if errPostHandler != nil {
 			return gInfo, nil, anteEvents, errors.Join(err, errPostHandler)
-<<<<<<< HEAD
-=======
 		}
 
 		// we don't want runTx to panic if runMsgs has failed earlier
 		if result == nil {
 			result = &sdk.Result{}
->>>>>>> 4f445ed9
 		}
 		result.Events = append(result.Events, newCtx.EventManager().ABCIEvents()...)
 	}
 
-<<<<<<< HEAD
-		// we don't want runTx to panic if runMsgs has failed earlier
-		if result == nil {
-			result = &sdk.Result{}
-		}
-		result.Events = append(result.Events, newCtx.EventManager().ABCIEvents()...)
-	}
-
-=======
->>>>>>> 4f445ed9
 	if err == nil {
 		if mode == execModeFinalize {
 			// When block gas exceeds, it'll panic and won't commit the cached store.
@@ -1109,17 +1012,16 @@
 // and DeliverTx. An error is returned if any single message fails or if a
 // Handler does not exist for a given message route. Otherwise, a reference to a
 // Result is returned. The caller must not commit state if an error is returned.
-func (app *BaseApp) runMsgs(ctx sdk.Context, msgs []sdk.Msg, reflectMsgs []protoreflect.Message, mode execMode) (*sdk.Result, error) {
+func (app *BaseApp) runMsgs(ctx sdk.Context, msgs []sdk.Msg, msgsV2 []protov2.Message, mode execMode) (*sdk.Result, error) {
 	events := sdk.EmptyEvents()
-	msgResponses := make([]*codectypes.Any, 0, len(msgs))
+	var msgResponses []*codectypes.Any
+
 	// NOTE: GasWanted is determined by the AnteHandler and GasUsed by the GasMeter.
 	for i, msg := range msgs {
 		if mode != execModeFinalize && mode != execModeSimulate {
 			break
 		}
 
-		start := telemetry.Now()
-
 		handler := app.msgServiceRouter.Handler(msg)
 		if handler == nil {
 			return nil, errorsmod.Wrapf(sdkerrors.ErrUnknownRequest, "no message handler found for %T", msg)
@@ -1132,11 +1034,7 @@
 		}
 
 		// create message events
-<<<<<<< HEAD
-		msgEvents, err := createEvents(app.cdc, msgResult.GetEvents(), msg, reflectMsgs[i])
-=======
 		msgEvents, err := createEvents(app.cdc, msgResult.GetEvents(), msg, msgsV2[i])
->>>>>>> 4f445ed9
 		if err != nil {
 			return nil, errorsmod.Wrapf(err, "failed to create message events; message index: %d", i)
 		}
@@ -1154,8 +1052,9 @@
 
 		// Each individual sdk.Result that went through the MsgServiceRouter
 		// (which should represent 99% of the Msgs now, since everyone should
-		// be using protobuf Msgs) has exactly one Msg response.
-		// We take that Msg response, and aggregate it into an array.
+		// be using protobuf Msgs) has exactly one Msg response, set inside
+		// `WrapServiceResult`. We take that Msg response, and aggregate it
+		// into an array.
 		if len(msgResult.MsgResponses) > 0 {
 			msgResponse := msgResult.MsgResponses[0]
 			if msgResponse == nil {
@@ -1164,7 +1063,6 @@
 			msgResponses = append(msgResponses, msgResponse)
 		}
 
-		telemetry.MeasureSince(start, "tx", "msg", "processing_time", sdk.MsgTypeURL(msg))
 	}
 
 	data, err := makeABCIData(msgResponses)
@@ -1179,64 +1077,17 @@
 	}, nil
 }
 
-// simulateNestedMessages simulates a message nested messages.
-func (app *BaseApp) simulateNestedMessages(ctx sdk.Context, msg sdk.Msg) error {
-	nestedMsgs, ok := msg.(HasNestedMsgs)
-	if !ok {
-		return nil
-	}
-
-	msgs, err := nestedMsgs.GetMsgs()
-	if err != nil {
-		return err
-	}
-
-	if err := validateBasicTxMsgs(app.msgServiceRouter, msgs); err != nil {
-		return err
-	}
-
-	for _, msg := range msgs {
-		err = app.simulateNestedMessages(ctx, msg)
-		if err != nil {
-			return err
-		}
-	}
-
-	protoMessages := make([]protoreflect.Message, len(msgs))
-	for i, msg := range msgs {
-		_, protoMsg, err := app.cdc.GetMsgSigners(msg)
-		if err != nil {
-			return err
-		}
-		protoMessages[i] = protoMsg
-	}
-
-	initialGas := ctx.GasMeter().GasConsumed()
-	_, err = app.runMsgs(ctx, msgs, protoMessages, execModeSimulate)
-	if err == nil {
-		if _, includeGas := app.includeNestedMsgsGas[sdk.MsgTypeURL(msg)]; !includeGas {
-			consumedGas := ctx.GasMeter().GasConsumed() - initialGas
-			ctx.GasMeter().RefundGas(consumedGas, "simulation of nested messages")
-		}
-	}
-	return err
-}
-
 // makeABCIData generates the Data field to be sent to ABCI Check/DeliverTx.
 func makeABCIData(msgResponses []*codectypes.Any) ([]byte, error) {
 	return proto.Marshal(&sdk.TxMsgData{MsgResponses: msgResponses})
 }
 
-<<<<<<< HEAD
-func createEvents(cdc codec.Codec, events sdk.Events, msg sdk.Msg, reflectMsg protoreflect.Message) (sdk.Events, error) {
-=======
 func createEvents(cdc codec.Codec, events sdk.Events, msg sdk.Msg, msgV2 protov2.Message) (sdk.Events, error) {
->>>>>>> 4f445ed9
 	eventMsgName := sdk.MsgTypeURL(msg)
 	msgEvent := sdk.NewEvent(sdk.EventTypeMessage, sdk.NewAttribute(sdk.AttributeKeyAction, eventMsgName))
 
 	// we set the signer attribute as the sender
-	signers, err := cdc.GetReflectMsgSigners(reflectMsg)
+	signers, err := cdc.GetMsgV2Signers(msgV2)
 	if err != nil {
 		return nil, err
 	}
@@ -1255,15 +1106,6 @@
 		}
 	}
 
-<<<<<<< HEAD
-	// append the event_index attribute to all events
-	msgEvent = msgEvent.AppendAttributes(sdk.NewAttribute("event_index", "0"))
-	for i, event := range events {
-		events[i] = event.AppendAttributes(sdk.NewAttribute("event_index", strconv.Itoa(i+1)))
-	}
-
-=======
->>>>>>> 4f445ed9
 	return sdk.Events{msgEvent}.AppendEvents(events), nil
 }
 
