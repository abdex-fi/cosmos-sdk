--- conflicted
+++ resolved
@@ -13,47 +13,29 @@
 	"testing"
 	"unsafe"
 
-<<<<<<< HEAD
-	cmtproto "github.com/cometbft/cometbft/api/cometbft/types/v1"
-=======
 	cmtproto "github.com/cometbft/cometbft/proto/tendermint/types"
 	cmttypes "github.com/cometbft/cometbft/types"
 	dbm "github.com/cosmos/cosmos-db"
->>>>>>> 4f445ed9
 	"github.com/stretchr/testify/require"
 
 	runtimev1alpha1 "cosmossdk.io/api/cosmos/app/runtime/v1alpha1"
 	appv1alpha1 "cosmossdk.io/api/cosmos/app/v1alpha1"
 	"cosmossdk.io/core/address"
-<<<<<<< HEAD
-	"cosmossdk.io/core/server"
-	corestore "cosmossdk.io/core/store"
-	"cosmossdk.io/depinject"
-	"cosmossdk.io/depinject/appconfig"
-	errorsmod "cosmossdk.io/errors"
-=======
 	"cosmossdk.io/core/appconfig"
 	"cosmossdk.io/depinject"
 	errorsmod "cosmossdk.io/errors"
 	"cosmossdk.io/math"
->>>>>>> 4f445ed9
 	storetypes "cosmossdk.io/store/types"
 
 	"github.com/cosmos/cosmos-sdk/baseapp"
 	baseapptestutil "github.com/cosmos/cosmos-sdk/baseapp/testutil"
 	"github.com/cosmos/cosmos-sdk/client"
-<<<<<<< HEAD
-	addresscodec "github.com/cosmos/cosmos-sdk/codec/address"
-	codectestutil "github.com/cosmos/cosmos-sdk/codec/testutil"
-	"github.com/cosmos/cosmos-sdk/crypto/keys/secp256k1"
-=======
 	"github.com/cosmos/cosmos-sdk/codec"
 	addresscodec "github.com/cosmos/cosmos-sdk/codec/address"
 	"github.com/cosmos/cosmos-sdk/crypto/keys/secp256k1"
 	"github.com/cosmos/cosmos-sdk/runtime"
 	"github.com/cosmos/cosmos-sdk/testutil/mock"
 	simtestutil "github.com/cosmos/cosmos-sdk/testutil/sims"
->>>>>>> 4f445ed9
 	"github.com/cosmos/cosmos-sdk/testutil/testdata"
 	sdk "github.com/cosmos/cosmos-sdk/types"
 	sdkerrors "github.com/cosmos/cosmos-sdk/types/errors"
@@ -62,12 +44,17 @@
 	_ "github.com/cosmos/cosmos-sdk/x/auth"
 	"github.com/cosmos/cosmos-sdk/x/auth/signing"
 	_ "github.com/cosmos/cosmos-sdk/x/auth/tx/config"
+	authtypes "github.com/cosmos/cosmos-sdk/x/auth/types"
+	_ "github.com/cosmos/cosmos-sdk/x/bank"
+	banktypes "github.com/cosmos/cosmos-sdk/x/bank/types"
+	_ "github.com/cosmos/cosmos-sdk/x/consensus"
+	_ "github.com/cosmos/cosmos-sdk/x/mint"
+	_ "github.com/cosmos/cosmos-sdk/x/params"
+	_ "github.com/cosmos/cosmos-sdk/x/staking"
 )
 
 var ParamStoreKey = []byte("paramstore")
 
-<<<<<<< HEAD
-=======
 // GenesisStateWithSingleValidator initializes GenesisState with a single validator and genesis accounts
 // that also act as delegators.
 func GenesisStateWithSingleValidator(t *testing.T, codec codec.Codec, builder *runtime.AppBuilder) map[string]json.RawMessage {
@@ -99,18 +86,12 @@
 	return genesisState
 }
 
->>>>>>> 4f445ed9
 func makeMinimalConfig() depinject.Config {
 	var (
 		mempoolOpt            = baseapp.SetMempool(mempool.NewSenderNonceMempool())
 		addressCodec          = func() address.Codec { return addresscodec.NewBech32Codec("cosmos") }
-<<<<<<< HEAD
-		validatorAddressCodec = func() address.ValidatorAddressCodec { return addresscodec.NewBech32Codec("cosmosvaloper") }
-		consensusAddressCodec = func() address.ConsensusAddressCodec { return addresscodec.NewBech32Codec("cosmosvalcons") }
-=======
 		validatorAddressCodec = func() runtime.ValidatorAddressCodec { return addresscodec.NewBech32Codec("cosmosvaloper") }
 		consensusAddressCodec = func() runtime.ConsensusAddressCodec { return addresscodec.NewBech32Codec("cosmosvalcons") }
->>>>>>> 4f445ed9
 	)
 
 	return depinject.Configs(
@@ -188,10 +169,7 @@
 	msg sdk.Msg,
 ) (*baseapptestutil.MsgCreateCounterResponse, error) {
 	t.Helper()
-<<<<<<< HEAD
-=======
-
->>>>>>> 4f445ed9
+
 	sdkCtx := sdk.UnwrapSDKContext(ctx)
 	store := sdkCtx.KVStore(capKey)
 
@@ -235,10 +213,7 @@
 
 func anteHandlerTxTest(t *testing.T, capKey storetypes.StoreKey, storeKey []byte) sdk.AnteHandler {
 	t.Helper()
-<<<<<<< HEAD
-=======
-
->>>>>>> 4f445ed9
+
 	return func(ctx sdk.Context, tx sdk.Tx, simulate bool) (sdk.Context, error) {
 		store := ctx.KVStore(capKey)
 		counter, failOnAnte := parseTxMemo(t, tx)
@@ -263,10 +238,7 @@
 
 func incrementingCounter(t *testing.T, store storetypes.KVStore, counterKey []byte, counter int64) (*sdk.Result, error) {
 	t.Helper()
-<<<<<<< HEAD
-=======
-
->>>>>>> 4f445ed9
+
 	storedCounter := getIntFromStore(t, store, counterKey)
 	require.Equal(t, storedCounter, counter)
 	setIntOnStore(store, counterKey, counter+1)
@@ -280,7 +252,7 @@
 }
 
 type paramStore struct {
-	db corestore.KVStoreWithBatch
+	db *dbm.MemDB
 }
 
 var _ baseapp.ParamStore = (*paramStore)(nil)
@@ -318,10 +290,7 @@
 
 func setTxSignature(t *testing.T, builder client.TxBuilder, nonce uint64) {
 	t.Helper()
-<<<<<<< HEAD
-=======
-
->>>>>>> 4f445ed9
+
 	privKey := secp256k1.GenPrivKeyFromSecret([]byte("test"))
 	pubKey := privKey.PubKey()
 	err := builder.SetSignatures(
@@ -336,10 +305,7 @@
 
 func testLoadVersionHelper(t *testing.T, app *baseapp.BaseApp, expectedHeight int64, expectedID storetypes.CommitID) {
 	t.Helper()
-<<<<<<< HEAD
-=======
-
->>>>>>> 4f445ed9
+
 	lastHeight := app.LastBlockHeight()
 	lastID := app.LastCommitID()
 	require.Equal(t, expectedHeight, lastHeight)
@@ -362,10 +328,7 @@
 
 func parseTxMemo(t *testing.T, tx sdk.Tx) (counter int64, failOnAnte bool) {
 	t.Helper()
-<<<<<<< HEAD
-=======
-
->>>>>>> 4f445ed9
+
 	txWithMemo, ok := tx.(sdk.TxWithMemo)
 	require.True(t, ok)
 
@@ -380,30 +343,18 @@
 	return counter, failOnAnte
 }
 
-<<<<<<< HEAD
-func newTxCounter(t *testing.T, cfg client.TxConfig, ac address.Codec, counter int64, msgCounters ...int64) signing.Tx {
-	t.Helper()
-=======
 func newTxCounter(t *testing.T, cfg client.TxConfig, counter int64, msgCounters ...int64) signing.Tx {
 	t.Helper()
 
->>>>>>> 4f445ed9
 	_, _, addr := testdata.KeyTestPubAddr()
-	addrStr, err := ac.BytesToString(addr)
-	require.NoError(t, err)
 	msgs := make([]sdk.Msg, 0, len(msgCounters))
 	for _, c := range msgCounters {
-		msg := &baseapptestutil.MsgCounter{Counter: c, FailOnHandler: false, Signer: addrStr}
+		msg := &baseapptestutil.MsgCounter{Counter: c, FailOnHandler: false, Signer: addr.String()}
 		msgs = append(msgs, msg)
 	}
 
 	builder := cfg.NewTxBuilder()
-<<<<<<< HEAD
-	err = builder.SetMsgs(msgs...)
-	require.NoError(t, err)
-=======
 	require.NoError(t, builder.SetMsgs(msgs...))
->>>>>>> 4f445ed9
 	builder.SetMemo("counter=" + strconv.FormatInt(counter, 10) + "&failOnAnte=false")
 	setTxSignature(t, builder, uint64(counter))
 
@@ -412,10 +363,7 @@
 
 func getIntFromStore(t *testing.T, store storetypes.KVStore, key []byte) int64 {
 	t.Helper()
-<<<<<<< HEAD
-=======
-
->>>>>>> 4f445ed9
+
 	bz := store.Get(key)
 	if len(bz) == 0 {
 		return 0
@@ -429,16 +377,10 @@
 
 func setFailOnAnte(t *testing.T, cfg client.TxConfig, tx signing.Tx, failOnAnte bool) signing.Tx {
 	t.Helper()
-<<<<<<< HEAD
-	builder := cfg.NewTxBuilder()
-	err := builder.SetMsgs(tx.GetMsgs()...)
-	require.NoError(t, err)
-=======
 
 	builder := cfg.NewTxBuilder()
 	require.NoError(t, builder.SetMsgs(tx.GetMsgs()...))
 
->>>>>>> 4f445ed9
 	memo := tx.GetMemo()
 	vals, err := url.ParseQuery(memo)
 	require.NoError(t, err)
@@ -451,25 +393,18 @@
 	return builder.GetTx()
 }
 
-func setFailOnHandler(t *testing.T, cfg client.TxConfig, ac address.Codec, tx signing.Tx, fail bool) signing.Tx {
-	t.Helper()
+func setFailOnHandler(cfg client.TxConfig, tx signing.Tx, fail bool) signing.Tx {
 	builder := cfg.NewTxBuilder()
 	builder.SetMemo(tx.GetMemo())
 
 	msgs := tx.GetMsgs()
-	addr, err := ac.BytesToString(sdk.AccAddress("addr"))
-	require.NoError(t, err)
 	for i, msg := range msgs {
 		msgs[i] = &baseapptestutil.MsgCounter{
 			Counter:       msg.(*baseapptestutil.MsgCounter).Counter,
 			FailOnHandler: fail,
-			Signer:        addr,
 		}
 	}
 
-<<<<<<< HEAD
-	err = builder.SetMsgs(msgs...)
-=======
 	if err := builder.SetMsgs(msgs...); err != nil {
 		panic(err)
 	}
@@ -488,111 +423,6 @@
 	msgs = append(msgs, &baseapptestutil.MsgCounter2{})
 
 	err := builder.SetMsgs(msgs...)
->>>>>>> 4f445ed9
 	require.NoError(t, err)
 	return builder.GetTx()
-}
-
-// wonkyMsg is to be used to run a MsgCounter2 message when the MsgCounter2 handler is not registered.
-func wonkyMsg(t *testing.T, cfg client.TxConfig, ac address.Codec, tx signing.Tx) signing.Tx {
-	t.Helper()
-	builder := cfg.NewTxBuilder()
-	builder.SetMemo(tx.GetMemo())
-
-	msgs := tx.GetMsgs()
-	addr, err := ac.BytesToString(sdk.AccAddress("wonky"))
-	require.NoError(t, err)
-	msgs = append(msgs, &baseapptestutil.MsgCounter2{
-		Signer: addr,
-	})
-
-	err = builder.SetMsgs(msgs...)
-	require.NoError(t, err)
-	return builder.GetTx()
-}
-
-type SendServerImpl struct {
-	gas uint64
-}
-
-func (s SendServerImpl) Send(ctx context.Context, send *baseapptestutil.MsgSend) (*baseapptestutil.MsgSendResponse, error) {
-	sdkCtx := sdk.UnwrapSDKContext(ctx)
-	if send.From == "" {
-		return nil, errors.New("from address cannot be empty")
-	}
-	if send.To == "" {
-		return nil, errors.New("to address cannot be empty")
-	}
-
-	_, err := sdk.ParseCoinNormalized(send.Amount)
-	if err != nil {
-		return nil, err
-	}
-	gas := s.gas
-	if gas == 0 {
-		gas = 5
-	}
-	sdkCtx.GasMeter().ConsumeGas(gas, "send test")
-	return &baseapptestutil.MsgSendResponse{}, nil
-}
-
-type NestedMessagesServerImpl struct {
-	gas uint64
-}
-
-func (n NestedMessagesServerImpl) Check(ctx context.Context, message *baseapptestutil.MsgNestedMessages) (*baseapptestutil.MsgCreateNestedMessagesResponse, error) {
-	sdkCtx := sdk.UnwrapSDKContext(ctx)
-	cdc := codectestutil.CodecOptions{}.NewCodec()
-	baseapptestutil.RegisterInterfaces(cdc.InterfaceRegistry())
-
-	signer, _, err := cdc.GetMsgSigners(message)
-	if err != nil {
-		return nil, err
-	}
-	if len(signer) != 1 {
-		return nil, fmt.Errorf("expected 1 signer, got %d", len(signer))
-	}
-
-	msgs, err := message.GetMsgs()
-	if err != nil {
-		return nil, err
-	}
-
-	for _, msg := range msgs {
-		s, _, err := cdc.GetMsgSigners(msg)
-		if err != nil {
-			return nil, err
-		}
-		if len(s) != 1 {
-			return nil, fmt.Errorf("expected 1 signer, got %d", len(s))
-		}
-		if !bytes.Equal(signer[0], s[0]) {
-			return nil, errors.New("signer does not match")
-		}
-
-	}
-
-	gas := n.gas
-	if gas == 0 {
-		gas = 5
-	}
-	sdkCtx.GasMeter().ConsumeGas(gas, "nested messages test")
-	return nil, nil
-}
-
-func newMockedVersionModifier(startingVersion uint64) server.VersionModifier {
-	return &mockedVersionModifier{version: startingVersion}
-}
-
-type mockedVersionModifier struct {
-	version uint64
-}
-
-func (m *mockedVersionModifier) SetAppVersion(ctx context.Context, u uint64) error {
-	m.version = u
-	return nil
-}
-
-func (m *mockedVersionModifier) AppVersion(ctx context.Context) (uint64, error) {
-	return m.version, nil
 }