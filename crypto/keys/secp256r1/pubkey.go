--- conflicted
+++ resolved
@@ -6,7 +6,7 @@
 	cmtcrypto "github.com/cometbft/cometbft/crypto"
 	"github.com/cosmos/gogoproto/proto"
 
-	"github.com/cosmos/cosmos-sdk/crypto/keys/internal/ecdsa"
+	ecdsa "github.com/cosmos/cosmos-sdk/crypto/keys/internal/ecdsa"
 	cryptotypes "github.com/cosmos/cosmos-sdk/crypto/types"
 )
 
@@ -67,20 +67,12 @@
 
 // Marshal implements customProtobufType.
 func (pk ecdsaPK) Marshal() ([]byte, error) {
-<<<<<<< HEAD
-	return pk.PubKey.Bytes(), nil
-=======
 	return pk.Bytes(), nil
->>>>>>> 4f445ed9
 }
 
 // MarshalJSON implements customProtobufType.
 func (pk ecdsaPK) MarshalJSON() ([]byte, error) {
-<<<<<<< HEAD
-	b64 := base64.StdEncoding.EncodeToString(pk.PubKey.Bytes())
-=======
 	b64 := base64.StdEncoding.EncodeToString(pk.Bytes())
->>>>>>> 4f445ed9
 	return []byte("\"" + b64 + "\""), nil
 }
 
