--- conflicted
+++ resolved
@@ -21,11 +21,7 @@
 	cmd := MnemonicKeyCommand()
 	_ = testutil.ApplyMockIODiscardOutErr(cmd)
 
-<<<<<<< HEAD
-	cmd.SetArgs([]string{fmt.Sprintf("--%s", flagUserEntropy), fmt.Sprintf("--%s", flagIndiscreet)})
-=======
 	cmd.SetArgs([]string{fmt.Sprintf("--%s", flagUserEntropy)})
->>>>>>> 4f445ed9
 	err := cmd.Execute()
 	require.Error(t, err)
 	require.Equal(t, "EOF", err.Error())
@@ -58,42 +54,9 @@
 	require.NoError(t, cmd.Execute())
 
 	// test for skip confirmation
-<<<<<<< HEAD
-	cmd.SetArgs([]string{fmt.Sprintf("--%s", flagUserEntropy), fmt.Sprintf("--%s", flagIndiscreet), fmt.Sprintf("--%s", flagYes)})
-=======
 	cmd.SetArgs([]string{fmt.Sprintf("--%s", flagUserEntropy), fmt.Sprintf("--%s", flagYes)})
->>>>>>> 4f445ed9
 	fakeEntropy = strings.Repeat(":)", 40) + "\n" // entropy + accept count
 	mockIn.Reset(fakeEntropy)
 	require.NoError(t, cmd.Execute())
 	require.Equal(t, "volcano hungry midnight divorce post ship bicycle fitness hospital critic protect ring trim alien there safe fine subway style impulse identify right improve print\n", mockOut.String())
-<<<<<<< HEAD
-}
-
-func Test_RunMnemonicCmdUserDiscreetly(t *testing.T) {
-	cmd := MnemonicKeyCommand()
-	_ = testutil.ApplyMockIODiscardOutErr(cmd)
-
-	cmd.SetArgs([]string{fmt.Sprintf("--%s", flagUserEntropy)})
-	err := cmd.Execute()
-	require.Error(t, err)
-	require.Equal(t, "EOF", err.Error())
-
-	// Try again
-	mockIn := testutil.ApplyMockIODiscardOutErr(cmd)
-	mockIn.Reset("Hi!\n")
-	err = cmd.Execute()
-	require.Error(t, err)
-	require.Equal(t,
-		"256-bits is 43 characters in Base-64, and 100 in Base-6. You entered 3, and probably want more",
-		err.Error())
-
-	mockIn, mockOut := testutil.ApplyMockIO(cmd)
-	// Now provide "good" entropy :)
-	fakeEntropy := strings.Repeat(":)", 40) + "\ny\n" // entropy + accept count
-	mockIn.Reset(fakeEntropy)
-	require.NoError(t, cmd.Execute())
-	require.Contains(t, mockOut.String(), "volcano hungry midnight divorce post ship bicycle fitness hospital critic protect ring trim alien there safe fine subway style impulse identify right improve print")
-=======
->>>>>>> 4f445ed9
 }