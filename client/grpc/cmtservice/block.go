package cmtservice

import (
	"context"

	cmtproto "github.com/cometbft/cometbft/api/cometbft/types/v1"
	coretypes "github.com/cometbft/cometbft/rpc/core/types"
<<<<<<< HEAD
)

func getBlockHeight(ctx context.Context, rpc CometRPC) (int64, error) {
	status, err := GetNodeStatus(ctx, rpc)
=======

	"github.com/cosmos/cosmos-sdk/client"
)

func getBlockHeight(ctx context.Context, clientCtx client.Context) (int64, error) {
	status, err := GetNodeStatus(ctx, clientCtx)
	if err != nil {
		return 0, err
	}
	height := status.SyncInfo.LatestBlockHeight
	return height, nil
}

func getBlock(ctx context.Context, clientCtx client.Context, height *int64) (*coretypes.ResultBlock, error) {
	// get the node
	node, err := clientCtx.GetNode()
>>>>>>> 4f445ed9
	if err != nil {
		return 0, err
	}
	height := status.SyncInfo.LatestBlockHeight
	return height, nil
}

func getBlock(ctx context.Context, rpc CometRPC, height *int64) (*coretypes.ResultBlock, error) {
	return rpc.Block(ctx, height)
}

func GetProtoBlock(ctx context.Context, rpc CometRPC, height *int64) (cmtproto.BlockID, *cmtproto.Block, error) {
	block, err := getBlock(ctx, rpc, height)
	if err != nil {
		return cmtproto.BlockID{}, nil, err
	}
	protoBlock, err := block.Block.ToProto()
	if err != nil {
		return cmtproto.BlockID{}, nil, err
	}
	protoBlockID := block.BlockID.ToProto()

	return protoBlockID, protoBlock, nil
}<|MERGE_RESOLUTION|>--- conflicted
+++ resolved
@@ -3,14 +3,8 @@
 import (
 	"context"
 
-	cmtproto "github.com/cometbft/cometbft/api/cometbft/types/v1"
+	cmtproto "github.com/cometbft/cometbft/proto/tendermint/types"
 	coretypes "github.com/cometbft/cometbft/rpc/core/types"
-<<<<<<< HEAD
-)
-
-func getBlockHeight(ctx context.Context, rpc CometRPC) (int64, error) {
-	status, err := GetNodeStatus(ctx, rpc)
-=======
 
 	"github.com/cosmos/cosmos-sdk/client"
 )
@@ -27,20 +21,15 @@
 func getBlock(ctx context.Context, clientCtx client.Context, height *int64) (*coretypes.ResultBlock, error) {
 	// get the node
 	node, err := clientCtx.GetNode()
->>>>>>> 4f445ed9
 	if err != nil {
-		return 0, err
+		return nil, err
 	}
-	height := status.SyncInfo.LatestBlockHeight
-	return height, nil
+
+	return node.Block(ctx, height)
 }
 
-func getBlock(ctx context.Context, rpc CometRPC, height *int64) (*coretypes.ResultBlock, error) {
-	return rpc.Block(ctx, height)
-}
-
-func GetProtoBlock(ctx context.Context, rpc CometRPC, height *int64) (cmtproto.BlockID, *cmtproto.Block, error) {
-	block, err := getBlock(ctx, rpc, height)
+func GetProtoBlock(ctx context.Context, clientCtx client.Context, height *int64) (cmtproto.BlockID, *cmtproto.Block, error) {
+	block, err := getBlock(ctx, clientCtx, height)
 	if err != nil {
 		return cmtproto.BlockID{}, nil, err
 	}
