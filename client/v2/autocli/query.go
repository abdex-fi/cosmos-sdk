--- conflicted
+++ resolved
@@ -2,22 +2,13 @@
 
 import (
 	"context"
-<<<<<<< HEAD
-	"errors"
-=======
->>>>>>> 4f445ed9
 	"fmt"
 	"io"
 	"strings"
 	"time"
 
-<<<<<<< HEAD
-	"github.com/spf13/cobra"
-	"google.golang.org/grpc/metadata"
-=======
 	"github.com/cockroachdb/errors"
 	"github.com/spf13/cobra"
->>>>>>> 4f445ed9
 	"google.golang.org/protobuf/reflect/protoreflect"
 
 	autocliv1 "cosmossdk.io/api/cosmos/autocli/v1"
@@ -73,7 +64,7 @@
 
 	descriptor, err := b.FileResolver.FindDescriptorByName(protoreflect.FullName(cmdDescriptor.Service))
 	if err != nil {
-		return fmt.Errorf("can't find service %s: %w", cmdDescriptor.Service, err)
+		return errors.Errorf("can't find service %s: %v", cmdDescriptor.Service, err)
 	}
 
 	service := descriptor.(protoreflect.ServiceDescriptor)
@@ -124,10 +115,7 @@
 // BuildQueryMethodCommand creates a gRPC query command for the given service method. This can be used to auto-generate
 // just a single command for a single service rpc method.
 func (b *Builder) BuildQueryMethodCommand(ctx context.Context, descriptor protoreflect.MethodDescriptor, options *autocliv1.RpcCommandOptions) (*cobra.Command, error) {
-<<<<<<< HEAD
-=======
 	getClientConn := b.GetClientConn
->>>>>>> 4f445ed9
 	serviceDescriptor := descriptor.Parent().(protoreflect.ServiceDescriptor)
 	methodName := fmt.Sprintf("/%s/%s", serviceDescriptor.FullName(), descriptor.Name())
 	outputType := util.ResolveMessageType(b.TypeResolver, descriptor.Output())
@@ -142,17 +130,13 @@
 	}
 
 	cmd, err := b.buildMethodCommandCommon(descriptor, options, func(cmd *cobra.Command, input protoreflect.Message) error {
-		clientConn, err := b.GetClientConn(cmd)
+		clientConn, err := getClientConn(cmd)
 		if err != nil {
 			return err
 		}
 
 		output := outputType.New()
-<<<<<<< HEAD
-		if err := clientConn.Invoke(b.queryContext(cmd.Context(), cmd), methodName, input.Interface(), output.Interface()); err != nil {
-=======
 		if err := clientConn.Invoke(cmd.Context(), methodName, input.Interface(), output.Interface()); err != nil {
->>>>>>> 4f445ed9
 			return err
 		}
 
@@ -166,7 +150,8 @@
 			return fmt.Errorf("cannot marshal response %v: %w", output.Interface(), err)
 		}
 
-		return b.outOrStdoutFormat(cmd, bz)
+		err = b.outOrStdoutFormat(cmd, bz)
+		return err
 	})
 	if err != nil {
 		return nil, err
@@ -186,28 +171,6 @@
 	return cmd, nil
 }
 
-<<<<<<< HEAD
-// queryContext returns a new context with metadata for block height if specified.
-// If the context already has metadata, it is returned as-is. Otherwise, if a height
-// flag is present on the command, it adds an x-cosmos-block-height metadata value
-// with the specified height.
-func (b *Builder) queryContext(ctx context.Context, cmd *cobra.Command) context.Context {
-	md, _ := metadata.FromOutgoingContext(ctx)
-	if md != nil {
-		return ctx
-	}
-
-	md = map[string][]string{}
-	if cmd.Flags().Lookup("height") != nil {
-		h, _ := cmd.Flags().GetInt64("height")
-		md["x-cosmos-block-height"] = []string{fmt.Sprintf("%d", h)}
-	}
-
-	return metadata.NewOutgoingContext(ctx, md)
-}
-
-=======
->>>>>>> 4f445ed9
 func encoder(encoder aminojson.Encoder) aminojson.Encoder {
 	return encoder.DefineTypeEncoding("google.protobuf.Duration", func(_ *aminojson.Encoder, msg protoreflect.Message, w io.Writer) error {
 		var (
@@ -218,22 +181,14 @@
 		fields := msg.Descriptor().Fields()
 		secondsField := fields.ByName(secondsName)
 		if secondsField == nil {
-<<<<<<< HEAD
-			return errors.New("expected seconds field")
-=======
 			return fmt.Errorf("expected seconds field")
->>>>>>> 4f445ed9
 		}
 
 		seconds := msg.Get(secondsField).Int()
 
 		nanosField := fields.ByName(nanosName)
 		if nanosField == nil {
-<<<<<<< HEAD
-			return errors.New("expected nanos field")
-=======
 			return fmt.Errorf("expected nanos field")
->>>>>>> 4f445ed9
 		}
 
 		nanos := msg.Get(nanosField).Int()
@@ -249,22 +204,14 @@
 		fields := msg.Descriptor().Fields()
 		denomField := fields.ByName(denomName)
 		if denomField == nil {
-<<<<<<< HEAD
-			return errors.New("expected denom field")
-=======
 			return fmt.Errorf("expected denom field")
->>>>>>> 4f445ed9
 		}
 
 		denom := msg.Get(denomField).String()
 
 		amountField := fields.ByName(amountName)
 		if amountField == nil {
-<<<<<<< HEAD
-			return errors.New("expected amount field")
-=======
 			return fmt.Errorf("expected amount field")
->>>>>>> 4f445ed9
 		}
 
 		amount := msg.Get(amountField).String()
