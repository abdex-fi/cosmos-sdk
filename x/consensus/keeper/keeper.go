--- conflicted
+++ resolved
@@ -2,29 +2,13 @@
 
 import (
 	"context"
-	"errors"
-	"fmt"
-	"time"
 
-<<<<<<< HEAD
-	cmtproto "github.com/cometbft/cometbft/api/cometbft/types/v1"
-=======
 	cmtproto "github.com/cometbft/cometbft/proto/tendermint/types"
->>>>>>> 4f445ed9
 	cmttypes "github.com/cometbft/cometbft/types"
 	"google.golang.org/grpc/codes"
 	"google.golang.org/grpc/status"
 
 	"cosmossdk.io/collections"
-<<<<<<< HEAD
-	"cosmossdk.io/core/appmodule"
-	corecontext "cosmossdk.io/core/context"
-	"cosmossdk.io/core/event"
-	"cosmossdk.io/x/consensus/exported"
-	"cosmossdk.io/x/consensus/types"
-
-	"github.com/cosmos/cosmos-sdk/codec"
-=======
 	"cosmossdk.io/core/event"
 	storetypes "cosmossdk.io/core/store"
 	"cosmossdk.io/errors"
@@ -34,62 +18,32 @@
 	"github.com/cosmos/cosmos-sdk/x/consensus/exported"
 	"github.com/cosmos/cosmos-sdk/x/consensus/types"
 	govtypes "github.com/cosmos/cosmos-sdk/x/gov/types"
->>>>>>> 4f445ed9
 )
 
+var StoreKey = "Consensus"
+
 type Keeper struct {
-	appmodule.Environment
+	storeService storetypes.KVStoreService
+	event        event.Service
 
 	authority   string
 	ParamsStore collections.Item[cmtproto.ConsensusParams]
-	Schema      collections.Schema
 }
 
 var _ exported.ConsensusParamSetter = Keeper{}.ParamsStore
 
-// NewKeeper creates a new Keeper instance.
-func NewKeeper(cdc codec.BinaryCodec, env appmodule.Environment, authority string) Keeper {
-	sb := collections.NewSchemaBuilder(env.KVStoreService)
-	k := Keeper{
-		Environment: env,
-		authority:   authority,
-		ParamsStore: collections.NewItem(sb, collections.NewPrefix("Consensus"), "params", codec.CollValue[cmtproto.ConsensusParams](cdc)),
+func NewKeeper(cdc codec.BinaryCodec, storeService storetypes.KVStoreService, authority string, em event.Service) Keeper {
+	sb := collections.NewSchemaBuilder(storeService)
+	return Keeper{
+		storeService: storeService,
+		authority:    authority,
+		event:        em,
+		ParamsStore:  collections.NewItem(sb, collections.NewPrefix("Consensus"), "params", codec.CollValue[cmtproto.ConsensusParams](cdc)),
 	}
-
-	var err error
-	k.Schema, err = sb.Build()
-	if err != nil {
-		panic(fmt.Sprintf("failed to build schema: %v", err))
-	}
-
-	return k
 }
 
-// GetAuthority returns the authority address for the consensus module.
-// This address has the permission to update consensus parameters.
 func (k *Keeper) GetAuthority() string {
 	return k.authority
-}
-
-// InitGenesis initializes the initial state of the module
-func (k *Keeper) InitGenesis(ctx context.Context) error {
-	value, ok := ctx.Value(corecontext.CometParamsInitInfoKey).(*types.MsgUpdateParams)
-	if !ok || value == nil {
-		// no error for appv1 and appv2
-		return nil
-	}
-
-	consensusParams, err := value.ToProtoConsensusParams()
-	if err != nil {
-		return err
-	}
-
-	nextParams, err := k.paramCheck(ctx, consensusParams)
-	if err != nil {
-		return err
-	}
-
-	return k.ParamsStore.Set(ctx, nextParams.ToProto())
 }
 
 // Querier
@@ -110,10 +64,9 @@
 
 var _ types.MsgServer = Keeper{}
 
-// UpdateParams updates the consensus parameters.
 func (k Keeper) UpdateParams(ctx context.Context, msg *types.MsgUpdateParams) (*types.MsgUpdateParamsResponse, error) {
 	if k.GetAuthority() != msg.Authority {
-		return nil, fmt.Errorf("invalid authority; expected %s, got %s", k.GetAuthority(), msg.Authority)
+		return nil, errors.Wrapf(govtypes.ErrInvalidSigner, "invalid authority; expected %s, got %s", k.GetAuthority(), msg.Authority)
 	}
 
 	consensusParams, err := msg.ToProtoConsensusParams()
@@ -121,10 +74,6 @@
 		return nil, err
 	}
 
-<<<<<<< HEAD
-	nextParams, err := k.paramCheck(ctx, consensusParams)
-	if err != nil {
-=======
 	paramsProto, err := k.ParamsStore.Get(ctx)
 	if err != nil {
 		return nil, err
@@ -146,7 +95,6 @@
 	sdkCtx := sdk.UnwrapSDKContext(ctx)
 
 	if err := params.ValidateUpdate(&consensusParams, sdkCtx.BlockHeader().Height); err != nil {
->>>>>>> 4f445ed9
 		return nil, err
 	}
 
@@ -154,95 +102,13 @@
 		return nil, err
 	}
 
-	if err := k.EventService.EventManager(ctx).EmitKV(
+	if err := k.event.EventManager(ctx).EmitKV(
+		ctx,
 		"update_consensus_params",
-		event.NewAttribute("authority", msg.Authority),
-		event.NewAttribute("parameters", consensusParams.String())); err != nil {
+		event.Attribute{Key: "authority", Value: msg.Authority},
+		event.Attribute{Key: "parameters", Value: consensusParams.String()}); err != nil {
 		return nil, err
 	}
 
 	return &types.MsgUpdateParamsResponse{}, nil
-}
-
-// paramCheck validates the consensus params
-func (k Keeper) paramCheck(ctx context.Context, consensusParams cmtproto.ConsensusParams) (*cmttypes.ConsensusParams, error) {
-	var params cmttypes.ConsensusParams
-
-	paramsProto, err := k.ParamsStore.Get(ctx)
-	if err == nil {
-		// initialize version params with zero value if not set
-		if paramsProto.Version == nil {
-			paramsProto.Version = &cmtproto.VersionParams{}
-		}
-		params = cmttypes.ConsensusParamsFromProto(paramsProto)
-	} else if errors.Is(err, collections.ErrNotFound) {
-		params = cmttypes.ConsensusParams{}
-	} else {
-		return nil, err
-	}
-
-	nextParams := params.Update(&consensusParams)
-
-	if err := nextParams.ValidateBasic(); err != nil {
-		return nil, err
-	}
-
-	if err := params.ValidateUpdate(&consensusParams, k.HeaderService.HeaderInfo(ctx).Height); err != nil {
-		return nil, err
-	}
-
-	return &nextParams, nil
-}
-
-// BlockParams returns the maximum gas allowed in a block and the maximum bytes allowed in a block.
-func (k Keeper) BlockParams(ctx context.Context) (uint64, uint64, error) {
-	params, err := k.ParamsStore.Get(ctx)
-	if err != nil {
-		return 0, 0, err
-	}
-	if params.Block == nil {
-		return 0, 0, errors.New("block gas is nil")
-	}
-
-	return uint64(params.Block.MaxGas), uint64(params.Block.MaxBytes), nil
-}
-
-// AppVersion returns the current application version.
-func (k Keeper) AppVersion(ctx context.Context) (uint64, error) {
-	params, err := k.ParamsStore.Get(ctx)
-	if err != nil {
-		return 0, err
-	}
-
-	if params.Version == nil {
-		return 0, errors.New("app version is nil")
-	}
-
-	return params.Version.App, nil
-}
-
-// ValidatorPubKeyTypes returns the list of public key types that are allowed to be used for validators.
-func (k Keeper) ValidatorPubKeyTypes(ctx context.Context) ([]string, error) {
-	params, err := k.ParamsStore.Get(ctx)
-	if err != nil {
-		return nil, err
-	}
-	if params.Validator == nil {
-		return []string{}, errors.New("validator pub key types is nil")
-	}
-
-	return params.Validator.PubKeyTypes, nil
-}
-
-// EvidenceParams returns the maximum age of evidence, the time duration of the maximum age, and the maximum bytes.
-func (k Keeper) EvidenceParams(ctx context.Context) (int64, time.Duration, uint64, error) {
-	params, err := k.ParamsStore.Get(ctx)
-	if err != nil {
-		return 0, 0, 0, err
-	}
-	if params.Evidence == nil {
-		return 0, 0, 0, errors.New("evidence age is nil")
-	}
-
-	return params.Evidence.MaxAgeNumBlocks, params.Evidence.MaxAgeDuration, uint64(params.Evidence.MaxBytes), nil
 }