--- conflicted
+++ resolved
@@ -6,67 +6,47 @@
 	"testing"
 
 	"github.com/stretchr/testify/suite"
-	"go.uber.org/mock/gomock"
-
-	"cosmossdk.io/core/appmodule"
+
 	"cosmossdk.io/core/header"
-	coretesting "cosmossdk.io/core/testing"
-	"cosmossdk.io/core/testing/queryclient"
+	storetypes "cosmossdk.io/store/types"
 	"cosmossdk.io/x/upgrade"
 	"cosmossdk.io/x/upgrade/keeper"
-	upgradetestutil "cosmossdk.io/x/upgrade/testutil"
 	"cosmossdk.io/x/upgrade/types"
 
-	"github.com/cosmos/cosmos-sdk/codec"
-	addresscodec "github.com/cosmos/cosmos-sdk/codec/address"
-	codectestutil "github.com/cosmos/cosmos-sdk/codec/testutil"
+	"github.com/cosmos/cosmos-sdk/baseapp"
+	"github.com/cosmos/cosmos-sdk/runtime"
+	"github.com/cosmos/cosmos-sdk/testutil"
+	sdk "github.com/cosmos/cosmos-sdk/types"
+	"github.com/cosmos/cosmos-sdk/types/module"
 	moduletestutil "github.com/cosmos/cosmos-sdk/types/module/testutil"
 	authtypes "github.com/cosmos/cosmos-sdk/x/auth/types"
+	govtypes "github.com/cosmos/cosmos-sdk/x/gov/types"
 )
 
 type UpgradeTestSuite struct {
 	suite.Suite
 
-	upgradeKeeper    *keeper.Keeper
-	ctx              coretesting.TestContext
-	env              coretesting.TestEnvironment
-	queryClient      types.QueryClient
-	encCfg           moduletestutil.TestEncodingConfig
-	encodedAuthority string
+	upgradeKeeper *keeper.Keeper
+	ctx           sdk.Context
+	queryClient   types.QueryClient
+	encCfg        moduletestutil.TestEncodingConfig
 }
 
 func (suite *UpgradeTestSuite) SetupTest() {
-	suite.encCfg = moduletestutil.MakeTestEncodingConfig(codectestutil.CodecOptions{}, upgrade.AppModule{})
-
-	ctx, env := coretesting.NewTestEnvironment(coretesting.TestEnvironmentConfig{
-		ModuleName: types.ModuleName,
-		Logger:     coretesting.NewNopLogger(),
-	})
-
-<<<<<<< HEAD
-	suite.ctx = ctx
-	suite.env = env
+	suite.encCfg = moduletestutil.MakeTestEncodingConfig(upgrade.AppModuleBasic{})
+	key := storetypes.NewKVStoreKey(types.StoreKey)
+	storeService := runtime.NewKVStoreService(key)
+	testCtx := testutil.DefaultContextWithDB(suite.T(), key, storetypes.NewTransientStoreKey("transient_test"))
+	suite.ctx = testCtx.Ctx
 
 	skipUpgradeHeights := make(map[int64]bool)
-	authority, err := addresscodec.NewBech32Codec("cosmos").BytesToString(authtypes.NewModuleAddress(types.GovModuleName))
-	suite.Require().NoError(err)
-	suite.encodedAuthority = authority
-	ctrl := gomock.NewController(suite.T())
-	ck := upgradetestutil.NewMockConsensusKeeper(ctrl)
-	suite.upgradeKeeper = keeper.NewKeeper(suite.env.Environment, skipUpgradeHeights, suite.encCfg.Codec, suite.T().TempDir(), nil, authority, ck)
-	err = suite.upgradeKeeper.SetModuleVersionMap(suite.ctx, appmodule.VersionMap{
-		"bank": 0,
-	})
-	suite.Require().NoError(err)
-	queryHelper := queryclient.NewQueryHelper(codec.NewProtoCodec(suite.encCfg.InterfaceRegistry).GRPCCodec())
-=======
+
 	suite.upgradeKeeper = keeper.NewKeeper(skipUpgradeHeights, storeService, suite.encCfg.Codec, suite.T().TempDir(), nil, authtypes.NewModuleAddress(govtypes.ModuleName).String())
 	suite.Require().NoError(suite.upgradeKeeper.SetModuleVersionMap(suite.ctx, module.VersionMap{
 		"bank": 0,
 	}))
 
 	queryHelper := baseapp.NewQueryServerTestHelper(testCtx.Ctx, suite.encCfg.InterfaceRegistry)
->>>>>>> 4f445ed9
 	types.RegisterQueryServer(queryHelper, suite.upgradeKeeper)
 	suite.queryClient = types.NewQueryClient(queryHelper)
 }
@@ -94,13 +74,8 @@
 			"with current upgrade plan",
 			func() {
 				plan := types.Plan{Name: "test-plan", Height: 5}
-<<<<<<< HEAD
-				err := suite.upgradeKeeper.ScheduleUpgrade(suite.ctx, plan)
-				suite.Require().NoError(err)
-=======
 				suite.Require().NoError(suite.upgradeKeeper.ScheduleUpgrade(suite.ctx, plan))
 
->>>>>>> 4f445ed9
 				req = &types.QueryCurrentPlanRequest{}
 				expResponse = types.QueryCurrentPlanResponse{Plan: &plan}
 			},
@@ -114,7 +89,7 @@
 
 			tc.malleate()
 
-			res, err := suite.queryClient.CurrentPlan(suite.ctx, req)
+			res, err := suite.queryClient.CurrentPlan(context.Background(), req)
 
 			if tc.expPass {
 				suite.Require().NoError(err)
@@ -152,24 +127,14 @@
 
 				planName := "test-plan"
 				plan := types.Plan{Name: planName, Height: expHeight}
-<<<<<<< HEAD
-				err := suite.upgradeKeeper.ScheduleUpgrade(suite.ctx, plan)
-				suite.Require().NoError(err)
-=======
 				suite.Require().NoError(suite.upgradeKeeper.ScheduleUpgrade(suite.ctx, plan))
 
->>>>>>> 4f445ed9
 				suite.ctx = suite.ctx.WithHeaderInfo(header.Info{Height: expHeight})
-				suite.upgradeKeeper.SetUpgradeHandler(planName, func(ctx context.Context, plan types.Plan, vm appmodule.VersionMap) (appmodule.VersionMap, error) {
+				suite.upgradeKeeper.SetUpgradeHandler(planName, func(ctx context.Context, plan types.Plan, vm module.VersionMap) (module.VersionMap, error) {
 					return vm, nil
 				})
-<<<<<<< HEAD
-				err = suite.upgradeKeeper.ApplyUpgrade(suite.ctx, plan)
-				suite.Require().NoError(err)
-=======
 				suite.Require().NoError(suite.upgradeKeeper.ApplyUpgrade(suite.ctx, plan))
 
->>>>>>> 4f445ed9
 				req = &types.QueryAppliedPlanRequest{Name: planName}
 			},
 			true,
@@ -182,7 +147,7 @@
 
 			tc.malleate()
 
-			res, err := suite.queryClient.AppliedPlan(suite.ctx, req)
+			res, err := suite.queryClient.AppliedPlan(context.Background(), req)
 
 			if tc.expPass {
 				suite.Require().NoError(err)
@@ -232,7 +197,7 @@
 		suite.Run(fmt.Sprintf("Case %s", tc.msg), func() {
 			suite.SetupTest() // reset
 
-			res, err := suite.queryClient.ModuleVersions(suite.ctx, &tc.req)
+			res, err := suite.queryClient.ModuleVersions(context.Background(), &tc.req)
 
 			if tc.expPass {
 				suite.Require().NoError(err)
@@ -263,7 +228,7 @@
 func (suite *UpgradeTestSuite) TestAuthority() {
 	res, err := suite.queryClient.Authority(context.Background(), &types.QueryAuthorityRequest{})
 	suite.Require().NoError(err)
-	suite.Require().Equal(suite.encodedAuthority, res.Address)
+	suite.Require().Equal(authtypes.NewModuleAddress(govtypes.ModuleName).String(), res.Address)
 }
 
 func TestUpgradeTestSuite(t *testing.T) {
