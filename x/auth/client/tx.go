package client

import (
	"bufio"
	"bytes"
	"errors"
	"fmt"
	"io"
	"os"
	"path/filepath"
	"strings"

	"github.com/cosmos/gogoproto/jsonpb"

	apisigning "cosmossdk.io/api/cosmos/tx/signing/v1beta1"

	"github.com/cosmos/cosmos-sdk/client"
	"github.com/cosmos/cosmos-sdk/client/tx"
	"github.com/cosmos/cosmos-sdk/crypto/keyring"
	sdk "github.com/cosmos/cosmos-sdk/types"
	sdkerrors "github.com/cosmos/cosmos-sdk/types/errors"
)

// GasEstimateResponse defines a response definition for tx gas estimation.
type GasEstimateResponse struct {
	GasEstimate uint64 `json:"gas_estimate" yaml:"gas_estimate"`
}

func (gr GasEstimateResponse) String() string {
	return fmt.Sprintf("gas estimate: %d", gr.GasEstimate)
}

// SignTx signs a transaction managed by the TxBuilder using a `name` key stored in Keybase.
// The new signature is appended to the TxBuilder when overwrite=false or overwritten otherwise.
// Don't perform online validation or lookups if offline is true.
func SignTx(txFactory tx.Factory, clientCtx client.Context, name string, txBuilder client.TxBuilder, offline, overwriteSig bool) error {
	k, err := txFactory.Keybase().Key(name)
	if err != nil {
		return err
	}

	// Ledger and Multisigs only support LEGACY_AMINO_JSON signing.
	if txFactory.SignMode() == apisigning.SignMode_SIGN_MODE_UNSPECIFIED &&
		(k.GetType() == keyring.TypeLedger || k.GetType() == keyring.TypeMulti) {
		txFactory = txFactory.WithSignMode(apisigning.SignMode_SIGN_MODE_LEGACY_AMINO_JSON)
	}

	pubKey, err := k.GetPubKey()
	if err != nil {
		return err
	}
	addr := sdk.AccAddress(pubKey.Address())
	signers, err := txBuilder.GetTx().GetSigners()
	if err != nil {
		return err
	}
	if !isTxSigner(addr, signers) {
<<<<<<< HEAD
		return fmt.Errorf("%w: %s", sdkerrors.ErrorInvalidSigner, name)
=======
		return fmt.Errorf("%w: %s", errors.ErrorInvalidSigner, name)
>>>>>>> 4f445ed9
	}
	if !offline {
		txFactory, err = populateAccountFromState(txFactory, clientCtx, addr)
		if err != nil {
			return err
		}
	}

	return tx.Sign(clientCtx, txFactory, name, txBuilder, overwriteSig)
}

// SignTxWithSignerAddress attaches a signature to a transaction.
// Don't perform online validation or lookups if offline is true, else
// populate account and sequence numbers from a foreign account.
// This function should only be used when signing with a multisig. For
// normal keys, please use SignTx directly.
func SignTxWithSignerAddress(txFactory tx.Factory, clientCtx client.Context, addr sdk.AccAddress,
	name string, txBuilder client.TxBuilder, offline, overwrite bool,
) (err error) {
	// Multisigs only support LEGACY_AMINO_JSON signing.
<<<<<<< HEAD
	if txFactory.SignMode() == apisigning.SignMode_SIGN_MODE_UNSPECIFIED {
		txFactory = txFactory.WithSignMode(apisigning.SignMode_SIGN_MODE_LEGACY_AMINO_JSON)
=======
	if txFactory.SignMode() == signing.SignMode_SIGN_MODE_UNSPECIFIED {
		txFactory = txFactory.WithSignMode(signing.SignMode_SIGN_MODE_LEGACY_AMINO_JSON)
>>>>>>> 4f445ed9
	}

	if !offline {
		txFactory, err = populateAccountFromState(txFactory, clientCtx, addr)
		if err != nil {
			return err
		}
	}

	return tx.Sign(clientCtx, txFactory, name, txBuilder, overwrite)
}

// ReadTxFromFile read and decode a StdTx from the given filename. Can pass "-" to read from stdin.
func ReadTxFromFile(ctx client.Context, filename string) (tx sdk.Tx, err error) {
	var bytes []byte

	if filename == "-" {
		bytes, err = io.ReadAll(os.Stdin)
	} else {
		bytes, err = os.ReadFile(filename)
	}

	if err != nil {
		return
	}

	return ctx.TxConfig.TxJSONDecoder()(bytes)
}

// ReadTxsFromFile read and decode a multi transactions (must be in Txs format) from the given filename.
// Can pass "-" to read from stdin.
func ReadTxsFromFile(ctx client.Context, filename string) (txs []sdk.Tx, err error) {
	var fileBuff []byte

	if filename == "-" {
		fileBuff, err = io.ReadAll(os.Stdin)
	} else {
		fileBuff, err = os.ReadFile(filename)
	}

	if err != nil {
		return nil, fmt.Errorf("failed to read batch txs from file %s: %w", filename, err)
	}

	// In SignBatchCmd, the output prints each tx line by line separated by "\n".
	// So we split the output bytes to slice of tx bytes,
	// last element always be empty bytes.
	txsBytes := bytes.Split(fileBuff, []byte("\n"))
	txDecoder := ctx.TxConfig.TxJSONDecoder()
	for _, txBytes := range txsBytes {
		if len(txBytes) == 0 {
			continue
		}
		tx, err := txDecoder(txBytes)
		if err != nil {
			return nil, err
		}
		txs = append(txs, tx)
	}
	return txs, nil
}

// ReadTxsFromInput reads multiples txs from the given filename(s). Can pass "-" to read from stdin.
// Unlike ReadTxFromFile, this function does not decode the txs.
func ReadTxsFromInput(txCfg client.TxConfig, filenames ...string) (scanner *BatchScanner, err error) {
	if len(filenames) == 0 {
		return nil, errors.New("no file name provided")
	}

	var infile io.Reader = os.Stdin
	if filenames[0] != "-" {
		buf := new(bytes.Buffer)
		for _, f := range filenames {
			bytes, err := os.ReadFile(filepath.Clean(f))
			if err != nil {
				return nil, fmt.Errorf("couldn't read %s: %w", f, err)
			}

			if _, err := buf.WriteString(string(bytes)); err != nil {
				return nil, fmt.Errorf("couldn't write to merged file: %w", err)
			}
		}

		infile = buf
	}

	return NewBatchScanner(txCfg, infile), nil
}

// NewBatchScanner returns a new BatchScanner to read newline-delimited StdTx transactions from r.
func NewBatchScanner(cfg client.TxConfig, r io.Reader) *BatchScanner {
	return &BatchScanner{Scanner: bufio.NewScanner(r), cfg: cfg}
}

// BatchScanner provides a convenient interface for reading batch data such as a file
// of newline-delimited JSON encoded StdTx.
type BatchScanner struct {
	*bufio.Scanner
	theTx        sdk.Tx
	cfg          client.TxConfig
	unmarshalErr error
}

// Tx returns the most recent Tx unmarshalled by a call to Scan.
func (bs BatchScanner) Tx() sdk.Tx { return bs.theTx }

// UnmarshalErr returns the first unmarshalling error that was encountered by the scanner.
func (bs BatchScanner) UnmarshalErr() error { return bs.unmarshalErr }

// Scan advances the Scanner to the next line.
func (bs *BatchScanner) Scan() bool {
	if !bs.Scanner.Scan() {
		return false
	}

	tx, err := bs.cfg.TxJSONDecoder()(bs.Bytes())
	bs.theTx = tx
	if err != nil && bs.unmarshalErr == nil {
		bs.unmarshalErr = err
		return false
	}

	return true
}

func populateAccountFromState(
	txBldr tx.Factory, clientCtx client.Context, addr sdk.AccAddress,
) (tx.Factory, error) {
	num, seq, err := clientCtx.AccountRetriever.GetAccountNumberSequence(clientCtx, addr)
	if err != nil {
		return txBldr, err
	}

	return txBldr.WithAccountNumber(num).WithSequence(seq), nil
}

func ParseQueryResponse(bz []byte) (sdk.SimulationResponse, error) {
	var simRes sdk.SimulationResponse
	if err := jsonpb.Unmarshal(strings.NewReader(string(bz)), &simRes); err != nil {
		return sdk.SimulationResponse{}, err
	}

	return simRes, nil
}

func isTxSigner(user []byte, signers [][]byte) bool {
	for _, s := range signers {
		if bytes.Equal(user, s) {
			return true
		}
	}

	return false
}<|MERGE_RESOLUTION|>--- conflicted
+++ resolved
@@ -3,7 +3,6 @@
 import (
 	"bufio"
 	"bytes"
-	"errors"
 	"fmt"
 	"io"
 	"os"
@@ -12,13 +11,12 @@
 
 	"github.com/cosmos/gogoproto/jsonpb"
 
-	apisigning "cosmossdk.io/api/cosmos/tx/signing/v1beta1"
-
 	"github.com/cosmos/cosmos-sdk/client"
 	"github.com/cosmos/cosmos-sdk/client/tx"
 	"github.com/cosmos/cosmos-sdk/crypto/keyring"
 	sdk "github.com/cosmos/cosmos-sdk/types"
-	sdkerrors "github.com/cosmos/cosmos-sdk/types/errors"
+	"github.com/cosmos/cosmos-sdk/types/errors"
+	"github.com/cosmos/cosmos-sdk/types/tx/signing"
 )
 
 // GasEstimateResponse defines a response definition for tx gas estimation.
@@ -40,9 +38,9 @@
 	}
 
 	// Ledger and Multisigs only support LEGACY_AMINO_JSON signing.
-	if txFactory.SignMode() == apisigning.SignMode_SIGN_MODE_UNSPECIFIED &&
+	if txFactory.SignMode() == signing.SignMode_SIGN_MODE_UNSPECIFIED &&
 		(k.GetType() == keyring.TypeLedger || k.GetType() == keyring.TypeMulti) {
-		txFactory = txFactory.WithSignMode(apisigning.SignMode_SIGN_MODE_LEGACY_AMINO_JSON)
+		txFactory = txFactory.WithSignMode(signing.SignMode_SIGN_MODE_LEGACY_AMINO_JSON)
 	}
 
 	pubKey, err := k.GetPubKey()
@@ -55,11 +53,7 @@
 		return err
 	}
 	if !isTxSigner(addr, signers) {
-<<<<<<< HEAD
-		return fmt.Errorf("%w: %s", sdkerrors.ErrorInvalidSigner, name)
-=======
 		return fmt.Errorf("%w: %s", errors.ErrorInvalidSigner, name)
->>>>>>> 4f445ed9
 	}
 	if !offline {
 		txFactory, err = populateAccountFromState(txFactory, clientCtx, addr)
@@ -68,7 +62,7 @@
 		}
 	}
 
-	return tx.Sign(clientCtx, txFactory, name, txBuilder, overwriteSig)
+	return tx.Sign(clientCtx.CmdContext, txFactory, name, txBuilder, overwriteSig)
 }
 
 // SignTxWithSignerAddress attaches a signature to a transaction.
@@ -80,13 +74,8 @@
 	name string, txBuilder client.TxBuilder, offline, overwrite bool,
 ) (err error) {
 	// Multisigs only support LEGACY_AMINO_JSON signing.
-<<<<<<< HEAD
-	if txFactory.SignMode() == apisigning.SignMode_SIGN_MODE_UNSPECIFIED {
-		txFactory = txFactory.WithSignMode(apisigning.SignMode_SIGN_MODE_LEGACY_AMINO_JSON)
-=======
 	if txFactory.SignMode() == signing.SignMode_SIGN_MODE_UNSPECIFIED {
 		txFactory = txFactory.WithSignMode(signing.SignMode_SIGN_MODE_LEGACY_AMINO_JSON)
->>>>>>> 4f445ed9
 	}
 
 	if !offline {
@@ -96,10 +85,10 @@
 		}
 	}
 
-	return tx.Sign(clientCtx, txFactory, name, txBuilder, overwrite)
+	return tx.Sign(clientCtx.CmdContext, txFactory, name, txBuilder, overwrite)
 }
 
-// ReadTxFromFile read and decode a StdTx from the given filename. Can pass "-" to read from stdin.
+// Read and decode a StdTx from the given filename. Can pass "-" to read from stdin.
 func ReadTxFromFile(ctx client.Context, filename string) (tx sdk.Tx, err error) {
 	var bytes []byte
 
@@ -116,44 +105,11 @@
 	return ctx.TxConfig.TxJSONDecoder()(bytes)
 }
 
-// ReadTxsFromFile read and decode a multi transactions (must be in Txs format) from the given filename.
-// Can pass "-" to read from stdin.
-func ReadTxsFromFile(ctx client.Context, filename string) (txs []sdk.Tx, err error) {
-	var fileBuff []byte
-
-	if filename == "-" {
-		fileBuff, err = io.ReadAll(os.Stdin)
-	} else {
-		fileBuff, err = os.ReadFile(filename)
-	}
-
-	if err != nil {
-		return nil, fmt.Errorf("failed to read batch txs from file %s: %w", filename, err)
-	}
-
-	// In SignBatchCmd, the output prints each tx line by line separated by "\n".
-	// So we split the output bytes to slice of tx bytes,
-	// last element always be empty bytes.
-	txsBytes := bytes.Split(fileBuff, []byte("\n"))
-	txDecoder := ctx.TxConfig.TxJSONDecoder()
-	for _, txBytes := range txsBytes {
-		if len(txBytes) == 0 {
-			continue
-		}
-		tx, err := txDecoder(txBytes)
-		if err != nil {
-			return nil, err
-		}
-		txs = append(txs, tx)
-	}
-	return txs, nil
-}
-
 // ReadTxsFromInput reads multiples txs from the given filename(s). Can pass "-" to read from stdin.
 // Unlike ReadTxFromFile, this function does not decode the txs.
 func ReadTxsFromInput(txCfg client.TxConfig, filenames ...string) (scanner *BatchScanner, err error) {
 	if len(filenames) == 0 {
-		return nil, errors.New("no file name provided")
+		return nil, fmt.Errorf("no file name provided")
 	}
 
 	var infile io.Reader = os.Stdin
