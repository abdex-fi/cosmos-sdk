--- conflicted
+++ resolved
@@ -3,10 +3,6 @@
 import (
 	"fmt"
 
-<<<<<<< HEAD
-	"cosmossdk.io/core/appmodule"
-=======
->>>>>>> 4f445ed9
 	errorsmod "cosmossdk.io/errors"
 	storetypes "cosmossdk.io/store/types"
 
@@ -25,38 +21,23 @@
 // on gas provided and gas used.
 // CONTRACT: Must be first decorator in the chain
 // CONTRACT: Tx must implement GasTx interface
-type SetUpContextDecorator struct {
-	env             appmodule.Environment
-	consensusKeeper ConsensusKeeper
+type SetUpContextDecorator struct{}
+
+func NewSetUpContextDecorator() SetUpContextDecorator {
+	return SetUpContextDecorator{}
 }
 
-func NewSetUpContextDecorator(env appmodule.Environment, consensusKeeper ConsensusKeeper) SetUpContextDecorator {
-	return SetUpContextDecorator{
-		env:             env,
-		consensusKeeper: consensusKeeper,
-	}
-}
-
-func (sud SetUpContextDecorator) AnteHandle(ctx sdk.Context, tx sdk.Tx, _ bool, next sdk.AnteHandler) (newCtx sdk.Context, err error) {
+func (sud SetUpContextDecorator) AnteHandle(ctx sdk.Context, tx sdk.Tx, simulate bool, next sdk.AnteHandler) (newCtx sdk.Context, err error) {
 	// all transactions must implement GasTx
 	gasTx, ok := tx.(GasTx)
 	if !ok {
 		// Set a gas meter with limit 0 as to prevent an infinite gas meter attack
 		// during runTx.
-		newCtx = SetGasMeter(ctx, 0)
+		newCtx = SetGasMeter(simulate, ctx, 0)
 		return newCtx, errorsmod.Wrap(sdkerrors.ErrTxDecode, "Tx must be GasTx")
 	}
 
-	newCtx = SetGasMeter(ctx, gasTx.GetGas())
-
-	maxGas, _, err := sud.consensusKeeper.BlockParams(ctx)
-	if err != nil {
-		return newCtx, err
-	}
-
-	if maxGas > 0 && gasTx.GetGas() > maxGas {
-		return newCtx, errorsmod.Wrapf(sdkerrors.ErrInvalidGasLimit, "tx gas limit %d exceeds block max gas %d", gasTx.GetGas(), maxGas)
-	}
+	newCtx = SetGasMeter(simulate, ctx, gasTx.GetGas())
 
 	if cp := ctx.ConsensusParams(); cp.Block != nil {
 		// If there exists a maximum block gas limit, we must ensure that the tx
@@ -86,14 +67,14 @@
 		}
 	}()
 
-	return next(newCtx, tx, false)
+	return next(newCtx, tx, simulate)
 }
 
 // SetGasMeter returns a new context with a gas meter set from a given context.
-func SetGasMeter(ctx sdk.Context, gasLimit uint64) sdk.Context {
+func SetGasMeter(simulate bool, ctx sdk.Context, gasLimit uint64) sdk.Context {
 	// In various cases such as simulation and during the genesis block, we do not
 	// meter any gas utilization.
-	if ctx.ExecMode() == sdk.ExecModeSimulate || ctx.BlockHeight() == 0 { // NOTE: using environment here breaks the API of SetGasMeter, an alternative must be found for server/v2. ref: https://github.com/cosmos/cosmos-sdk/issues/19640
+	if simulate || ctx.BlockHeight() == 0 {
 		return ctx.WithGasMeter(storetypes.NewInfiniteGasMeter())
 	}
 
