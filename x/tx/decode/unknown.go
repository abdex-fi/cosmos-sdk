package decode

import (
	"errors"
	"fmt"
	"strings"

	"google.golang.org/protobuf/encoding/protowire"
	"google.golang.org/protobuf/proto"
	"google.golang.org/protobuf/reflect/protodesc"
	"google.golang.org/protobuf/reflect/protoreflect"
	"google.golang.org/protobuf/types/known/anypb"
)

const bit11NonCritical = 1 << 10

var (
	anyDesc     = (&anypb.Any{}).ProtoReflect().Descriptor()
	anyFullName = anyDesc.FullName()
)

// RejectUnknownFieldsStrict operates by the same rules as RejectUnknownFields, but returns an error if any unknown
// non-critical fields are encountered.
func RejectUnknownFieldsStrict(bz []byte, msg protoreflect.MessageDescriptor, resolver protodesc.Resolver) error {
	_, err := RejectUnknownFields(bz, msg, false, resolver)
	return err
}

// RejectUnknownFields rejects any bytes bz with an error that has unknown fields for the provided proto.Message type with an
// option to allow non-critical fields (specified as those fields with bit 11) to pass through. In either case, the
// hasUnknownNonCriticals will be set to true if non-critical fields were encountered during traversal. This flag can be
// used to treat a message with non-critical field different in different security contexts (such as transaction signing).
// This function traverses inside of messages nested via google.protobuf.Any. It does not do any deserialization of the proto.Message.
// An AnyResolver must be provided for traversing inside google.protobuf.Any's.
func RejectUnknownFields(bz []byte, desc protoreflect.MessageDescriptor, allowUnknownNonCriticals bool, resolver protodesc.Resolver) (hasUnknownNonCriticals bool, err error) {
	// recursion limit with same default as https://github.com/protocolbuffers/protobuf-go/blob/v1.35.2/encoding/protowire/wire.go#L28
	return doRejectUnknownFields(bz, desc, allowUnknownNonCriticals, resolver, 10_000)
}

func doRejectUnknownFields(
	bz []byte,
	desc protoreflect.MessageDescriptor,
	allowUnknownNonCriticals bool,
	resolver protodesc.Resolver,
	recursionLimit int,
) (hasUnknownNonCriticals bool, err error) {
	if len(bz) == 0 {
		return hasUnknownNonCriticals, nil
	}
<<<<<<< HEAD
	if recursionLimit <= 0 {
=======
	if recursionLimit == 0 {
>>>>>>> 4f445ed9
		return false, errors.New("recursion limit reached")
	}

	fields := desc.Fields()

	for len(bz) > 0 {
		tagNum, wireType, m := protowire.ConsumeTag(bz)
		if m < 0 {
			return hasUnknownNonCriticals, errors.New("invalid length")
		}

		fieldDesc := fields.ByNumber(tagNum)
		if fieldDesc == nil {
			isCriticalField := tagNum&bit11NonCritical == 0

			if !isCriticalField {
				hasUnknownNonCriticals = true
			}

			if isCriticalField || !allowUnknownNonCriticals {
				// The tag is critical, so report it.
				return hasUnknownNonCriticals, ErrUnknownField.Wrapf(
					"%s: {TagNum: %d, WireType:%q}",
					desc.FullName(), tagNum, WireTypeToString(wireType))
			}
		}

		// Skip over the bytes that store fieldNumber and wireType bytes.
		bz = bz[m:]
		n := protowire.ConsumeFieldValue(tagNum, wireType, bz)
		if n < 0 {
			err = fmt.Errorf("could not consume field value for tagNum: %d, wireType: %q; %w",
				tagNum, WireTypeToString(wireType), protowire.ParseError(n))
			return hasUnknownNonCriticals, err
		}
		fieldBytes := bz[:n]
		bz = bz[n:]

		// An unknown but non-critical field
		if fieldDesc == nil {
			continue
		}

		fieldMessage := fieldDesc.Message()
		// not message or group kind
		if fieldMessage == nil {
			continue
		}
		// if a message descriptor is a placeholder resolve it using the injected resolver.
		// this can happen when a descriptor has been registered in the
		// "google.golang.org/protobuf" registry but not in "github.com/cosmos/gogoproto".
		// fixes: https://github.com/cosmos/cosmos-sdk/issues/22574
		if fieldMessage.IsPlaceholder() {
			gogoDesc, err := resolver.FindDescriptorByName(fieldMessage.FullName())
			if err != nil {
				return hasUnknownNonCriticals, fmt.Errorf("could not resolve placeholder descriptor: %v: %w", fieldMessage, err)
			}
			fieldMessage = gogoDesc.(protoreflect.MessageDescriptor)
		}

		// consume length prefix of nested message
		_, o := protowire.ConsumeVarint(fieldBytes)
		if o < 0 {
			err = fmt.Errorf("could not consume length prefix fieldBytes for nested message: %v: %w",
				fieldMessage, protowire.ParseError(o))
			return hasUnknownNonCriticals, err
		} else if o > len(fieldBytes) {
			err = fmt.Errorf("length prefix > len(fieldBytes) for nested message: %v", fieldMessage)
			return hasUnknownNonCriticals, err
		}

		fieldBytes = fieldBytes[o:]

		var err error

		if fieldMessage.FullName() == anyFullName {
			// Firstly typecheck types.Any to ensure nothing snuck in.
			hasUnknownNonCriticalsChild, err := doRejectUnknownFields(fieldBytes, anyDesc, allowUnknownNonCriticals, resolver, recursionLimit-1)
			hasUnknownNonCriticals = hasUnknownNonCriticals || hasUnknownNonCriticalsChild
			if err != nil {
				return hasUnknownNonCriticals, err
			}
			var a anypb.Any
			if err = proto.Unmarshal(fieldBytes, &a); err != nil {
				return hasUnknownNonCriticals, err
			}

			msgName := protoreflect.FullName(strings.TrimPrefix(a.TypeUrl, "/"))
			msgDesc, err := resolver.FindDescriptorByName(msgName)
			if err != nil {
				return hasUnknownNonCriticals, err
			}

			fieldMessage = msgDesc.(protoreflect.MessageDescriptor)
			fieldBytes = a.Value
		}

		hasUnknownNonCriticalsChild, err := doRejectUnknownFields(fieldBytes, fieldMessage, allowUnknownNonCriticals, resolver, recursionLimit-1)
		hasUnknownNonCriticals = hasUnknownNonCriticals || hasUnknownNonCriticalsChild
		if err != nil {
			return hasUnknownNonCriticals, err
		}
	}

	return hasUnknownNonCriticals, nil
}

// errUnknownField represents an error indicating that we encountered
// a field that isn't available in the target proto.Message.
type errUnknownField struct {
	Desc     protoreflect.MessageDescriptor
	TagNum   protowire.Number
	WireType protowire.Type
}

// String implements fmt.Stringer.
func (twt *errUnknownField) String() string {
	return fmt.Sprintf("errUnknownField %q: {TagNum: %d, WireType:%q}",
		twt.Desc.FullName(), twt.TagNum, WireTypeToString(twt.WireType))
}

// Error implements the error interface.
func (twt *errUnknownField) Error() string {
	return twt.String()
}

var _ error = (*errUnknownField)(nil)

// WireTypeToString returns a string representation of the given protowire.Type.
func WireTypeToString(wt protowire.Type) string {
	switch wt {
	case 0:
		return "varint"
	case 1:
		return "fixed64"
	case 2:
		return "bytes"
	case 3:
		return "start_group"
	case 4:
		return "end_group"
	case 5:
		return "fixed32"
	default:
		return fmt.Sprintf("unknown type: %d", wt)
	}
}<|MERGE_RESOLUTION|>--- conflicted
+++ resolved
@@ -47,11 +47,7 @@
 	if len(bz) == 0 {
 		return hasUnknownNonCriticals, nil
 	}
-<<<<<<< HEAD
-	if recursionLimit <= 0 {
-=======
 	if recursionLimit == 0 {
->>>>>>> 4f445ed9
 		return false, errors.New("recursion limit reached")
 	}
 
@@ -99,17 +95,6 @@
 		// not message or group kind
 		if fieldMessage == nil {
 			continue
-		}
-		// if a message descriptor is a placeholder resolve it using the injected resolver.
-		// this can happen when a descriptor has been registered in the
-		// "google.golang.org/protobuf" registry but not in "github.com/cosmos/gogoproto".
-		// fixes: https://github.com/cosmos/cosmos-sdk/issues/22574
-		if fieldMessage.IsPlaceholder() {
-			gogoDesc, err := resolver.FindDescriptorByName(fieldMessage.FullName())
-			if err != nil {
-				return hasUnknownNonCriticals, fmt.Errorf("could not resolve placeholder descriptor: %v: %w", fieldMessage, err)
-			}
-			fieldMessage = gogoDesc.(protoreflect.MessageDescriptor)
 		}
 
 		// consume length prefix of nested message
