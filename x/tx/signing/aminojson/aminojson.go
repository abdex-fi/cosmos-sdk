package aminojson

import (
	"context"
	"errors"
	"fmt"

	gogoproto "github.com/cosmos/gogoproto/proto"
	"google.golang.org/protobuf/reflect/protoregistry"

	signingv1beta1 "cosmossdk.io/api/cosmos/tx/signing/v1beta1"
	"cosmossdk.io/x/tx/decode"
	"cosmossdk.io/x/tx/signing"
	"cosmossdk.io/x/tx/signing/aminojson/internal/aminojsonpb"
)

// SignModeHandler implements the SIGN_MODE_LEGACY_AMINO_JSON signing mode.
type SignModeHandler struct {
	fileResolver signing.ProtoFileResolver
	typeResolver protoregistry.MessageTypeResolver
	encoder      Encoder
}

// SignModeHandlerOptions are the options for the SignModeHandler.
type SignModeHandlerOptions struct {
	FileResolver signing.ProtoFileResolver
	TypeResolver signing.TypeResolver
	Encoder      *Encoder
}

// NewSignModeHandler returns a new SignModeHandler.
func NewSignModeHandler(options SignModeHandlerOptions) *SignModeHandler {
	h := &SignModeHandler{}
	if options.FileResolver == nil {
		h.fileResolver = gogoproto.HybridResolver
	} else {
		h.fileResolver = options.FileResolver
	}
	if options.TypeResolver == nil {
		h.typeResolver = protoregistry.GlobalTypes
	} else {
		h.typeResolver = options.TypeResolver
	}
	if options.Encoder == nil {
		h.encoder = NewEncoder(EncoderOptions{
			FileResolver: options.FileResolver,
			TypeResolver: options.TypeResolver,
			EnumAsString: false, // ensure enum as string is disabled
		})
	} else {
		h.encoder = *options.Encoder
	}
	return h
}

// Mode implements the Mode method of the SignModeHandler interface.
func (h SignModeHandler) Mode() signingv1beta1.SignMode {
	return signingv1beta1.SignMode_SIGN_MODE_LEGACY_AMINO_JSON
}

// GetSignBytes implements the GetSignBytes method of the SignModeHandler interface.
func (h SignModeHandler) GetSignBytes(_ context.Context, signerData signing.SignerData, txData signing.TxData) ([]byte, error) {
	body := txData.Body
	_, err := decode.RejectUnknownFields(
		txData.BodyBytes, body.ProtoReflect().Descriptor(), false, h.fileResolver)
	if err != nil {
		return nil, err
	}

	if (len(body.ExtensionOptions) > 0) || (len(body.NonCriticalExtensionOptions) > 0) {
		return nil, fmt.Errorf("%s does not support protobuf extension options: invalid request", h.Mode())
	}

	if signerData.Address == "" {
		return nil, fmt.Errorf("got empty address in %s handler: invalid request", h.Mode())
	}

	// We set a convention that if the tipper signs with LEGACY_AMINO_JSON, then
	// they sign over empty fees and 0 gas.
	var fee *aminojsonpb.AminoSignFee
<<<<<<< HEAD

	f := txData.AuthInfo.Fee
	if f == nil {
		return nil, errors.New("fee cannot be nil when tipper is not signer")
	}
	fee = &aminojsonpb.AminoSignFee{
		Amount:  f.Amount,
		Gas:     f.GasLimit,
		Payer:   f.Payer,
		Granter: f.Granter,
	}

	signDoc := &aminojsonpb.AminoSignDoc{
		AccountNumber: signerData.AccountNumber,
		TimeoutHeight: body.TimeoutHeight,
		ChainId:       signerData.ChainID,
		Sequence:      signerData.Sequence,
		Memo:          body.Memo,
		Msgs:          txData.Body.Messages,
		Fee:           fee,
	}

=======

	f := txData.AuthInfo.Fee
	if f == nil {
		return nil, errors.New("fee cannot be nil when tipper is not signer")
	}
	fee = &aminojsonpb.AminoSignFee{
		Amount:  f.Amount,
		Gas:     f.GasLimit,
		Payer:   f.Payer,
		Granter: f.Granter,
	}

	signDoc := &aminojsonpb.AminoSignDoc{
		AccountNumber:    signerData.AccountNumber,
		TimeoutHeight:    body.TimeoutHeight,
		ChainId:          signerData.ChainID,
		Sequence:         signerData.Sequence,
		Memo:             body.Memo,
		Msgs:             txData.Body.Messages,
		Unordered:        txData.Body.Unordered,
		TimeoutTimestamp: txData.Body.TimeoutTimestamp,
		Fee:              fee,
	}

>>>>>>> 4f445ed9
	return h.encoder.Marshal(signDoc)
}

var _ signing.SignModeHandler = (*SignModeHandler)(nil)<|MERGE_RESOLUTION|>--- conflicted
+++ resolved
@@ -78,30 +78,6 @@
 	// We set a convention that if the tipper signs with LEGACY_AMINO_JSON, then
 	// they sign over empty fees and 0 gas.
 	var fee *aminojsonpb.AminoSignFee
-<<<<<<< HEAD
-
-	f := txData.AuthInfo.Fee
-	if f == nil {
-		return nil, errors.New("fee cannot be nil when tipper is not signer")
-	}
-	fee = &aminojsonpb.AminoSignFee{
-		Amount:  f.Amount,
-		Gas:     f.GasLimit,
-		Payer:   f.Payer,
-		Granter: f.Granter,
-	}
-
-	signDoc := &aminojsonpb.AminoSignDoc{
-		AccountNumber: signerData.AccountNumber,
-		TimeoutHeight: body.TimeoutHeight,
-		ChainId:       signerData.ChainID,
-		Sequence:      signerData.Sequence,
-		Memo:          body.Memo,
-		Msgs:          txData.Body.Messages,
-		Fee:           fee,
-	}
-
-=======
 
 	f := txData.AuthInfo.Fee
 	if f == nil {
@@ -126,7 +102,6 @@
 		Fee:              fee,
 	}
 
->>>>>>> 4f445ed9
 	return h.encoder.Marshal(signDoc)
 }
 
