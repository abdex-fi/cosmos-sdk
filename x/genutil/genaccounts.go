--- conflicted
+++ resolved
@@ -6,207 +6,140 @@
 	"fmt"
 
 	"cosmossdk.io/core/address"
-<<<<<<< HEAD
-	banktypes "cosmossdk.io/x/bank/types"
-=======
->>>>>>> 4f445ed9
 
 	"github.com/cosmos/cosmos-sdk/codec"
 	sdk "github.com/cosmos/cosmos-sdk/types"
 	authtypes "github.com/cosmos/cosmos-sdk/x/auth/types"
 	authvesting "github.com/cosmos/cosmos-sdk/x/auth/vesting/types"
+	banktypes "github.com/cosmos/cosmos-sdk/x/bank/types"
 	genutiltypes "github.com/cosmos/cosmos-sdk/x/genutil/types"
 )
 
-type GenesisAccount struct {
-	// Base
-	Address string    `json:"address"`
-	Coins   sdk.Coins `json:"coins"`
-
-	// Vesting
-	VestingAmt   sdk.Coins `json:"vesting_amt,omitempty"`
-	VestingStart int64     `json:"vesting_start,omitempty"`
-	VestingEnd   int64     `json:"vesting_end,omitempty"`
-
-	// Module
-	ModuleName string `json:"module_name,omitempty"`
-}
-
-// AddGenesisAccounts adds genesis accounts to the genesis state.
-// Where `cdc` is the client codec, `addressCodec` is the address codec, `accounts` are the genesis accounts to add,
-// `appendAcct` updates the account if already exists, and `genesisFileURL` is the path/url of the current genesis file.
-func AddGenesisAccounts(
+// AddGenesisAccount adds a genesis account to the genesis state.
+// Where `cdc` is client codec, `genesisFileUrl` is the path/url of current genesis file,
+// `accAddr` is the address to be added to the genesis state, `amountStr` is the list of initial coins
+// to be added for the account, `appendAcct` updates the account if already exists.
+// `vestingStart, vestingEnd and vestingAmtStr` respectively are the schedule start time, end time (unix epoch)
+// `moduleName“ is the module name for which the account is being created
+// and coins to be appended to the account already in the genesis.json file.
+func AddGenesisAccount(
 	cdc codec.Codec,
-	addressCodec address.Codec,
-	accounts []GenesisAccount,
+	accAddr sdk.AccAddress,
 	appendAcct bool,
-	genesisFileURL string,
+	genesisFileURL, amountStr, vestingAmtStr string,
+	vestingStart, vestingEnd int64,
+	moduleName string,
 ) error {
-	appState, appGenesis, err := genutiltypes.GenesisStateFromGenFile(genesisFileURL)
-	if err != nil {
-		return fmt.Errorf("failed to unmarshal genesis state: %w", err)
-	}
-
-	modifiedAppState, err := AddGenesisAccountsWithGenesis(
-		cdc,
-		addressCodec,
-		accounts,
-		appendAcct,
-		appState,
-	)
-	if err != nil {
-		return err
-	}
-
-	appStateJSON, err := json.Marshal(modifiedAppState)
-	if err != nil {
-		return fmt.Errorf("failed to marshal application genesis state: %w", err)
-	}
-
-	appGenesis.AppState = appStateJSON
-	return ExportGenesisFile(appGenesis, genesisFileURL)
-}
-
-<<<<<<< HEAD
-// AddGenesisAccountsWithGenesis modifies the provided appState by adding the provided genesis accounts.
-// It returns the modified appState.
-func AddGenesisAccountsWithGenesis(
-	cdc codec.Codec,
-	addressCodec address.Codec,
-	accounts []GenesisAccount,
-	appendAcct bool,
-	appState map[string]json.RawMessage,
-) (map[string]json.RawMessage, error) {
-	authGenState := authtypes.GetGenesisStateFromAppState(cdc, appState)
-	bankGenState := banktypes.GetGenesisStateFromAppState(cdc, appState)
-=======
+	coins, err := sdk.ParseCoinsNormalized(amountStr)
+	if err != nil {
+		return fmt.Errorf("failed to parse coins: %w", err)
+	}
+
+	vestingAmt, err := sdk.ParseCoinsNormalized(vestingAmtStr)
+	if err != nil {
+		return fmt.Errorf("failed to parse vesting amount: %w", err)
+	}
+
+	// create concrete account type based on input parameters
+	var genAccount authtypes.GenesisAccount
+
+	balances := banktypes.Balance{Address: accAddr.String(), Coins: coins.Sort()}
+	baseAccount := authtypes.NewBaseAccount(accAddr, nil, 0, 0)
+
 	if !vestingAmt.IsZero() {
 		baseVestingAccount, err := authvesting.NewBaseVestingAccount(baseAccount, vestingAmt.Sort(), vestingEnd)
 		if err != nil {
 			return fmt.Errorf("failed to create base vesting account: %w", err)
 		}
->>>>>>> 4f445ed9
+
+		if (balances.Coins.IsZero() && !baseVestingAccount.OriginalVesting.IsZero()) ||
+			baseVestingAccount.OriginalVesting.IsAnyGT(balances.Coins) {
+			return errors.New("vesting amount cannot be greater than total amount")
+		}
+
+		switch {
+		case vestingStart != 0 && vestingEnd != 0:
+			genAccount = authvesting.NewContinuousVestingAccountRaw(baseVestingAccount, vestingStart)
+
+		case vestingEnd != 0:
+			genAccount = authvesting.NewDelayedVestingAccountRaw(baseVestingAccount)
+
+		default:
+			return errors.New("invalid vesting parameters; must supply start and end time or end time")
+		}
+	} else if moduleName != "" {
+		genAccount = authtypes.NewEmptyModuleAccount(moduleName, authtypes.Burner, authtypes.Minter)
+	} else {
+		genAccount = baseAccount
+	}
+
+	if err := genAccount.Validate(); err != nil {
+		return fmt.Errorf("failed to validate new genesis account: %w", err)
+	}
+
+	appState, appGenesis, err := genutiltypes.GenesisStateFromGenFile(genesisFileURL)
+	if err != nil {
+		return fmt.Errorf("failed to unmarshal genesis state: %w", err)
+	}
+
+	authGenState := authtypes.GetGenesisStateFromAppState(cdc, appState)
 
 	accs, err := authtypes.UnpackAccounts(authGenState.Accounts)
 	if err != nil {
-		return nil, fmt.Errorf("failed to get accounts from any: %w", err)
-	}
-
-	newSupplyCoinsCache := sdk.NewCoins()
-	balanceCache := make(map[string]banktypes.Balance)
-	for _, acc := range accs {
-		for _, balance := range bankGenState.GetBalances() {
-			if balance.Address == acc.GetAddress().String() {
-				balanceCache[acc.GetAddress().String()] = balance
-			}
-		}
-	}
-
-	// check if provided accounts aren't duplicated
-	mapAddr := make(map[string]struct{}, len(accounts))
-	for _, acc := range accounts {
-		if _, ok := mapAddr[acc.Address]; ok {
-			return nil, fmt.Errorf("duplicate account address provided in arguments: %s", acc.Address)
-		}
-		mapAddr[acc.Address] = struct{}{}
-
-		addr := acc.Address
-		coins := acc.Coins
-
-		accAddr, err := addressCodec.StringToBytes(addr)
-		if err != nil {
-			return nil, fmt.Errorf("failed to parse account address %s: %w", addr, err)
-		}
-
-		// create concrete account type based on input parameters
-		var genAccount authtypes.GenesisAccount
-
-		balances := banktypes.Balance{Address: addr, Coins: coins.Sort()}
-		baseAccount := authtypes.NewBaseAccount(accAddr, nil, 0, 0)
-
-		vestingAmt := acc.VestingAmt
-		if !vestingAmt.IsZero() {
-			vestingStart := acc.VestingStart
-			vestingEnd := acc.VestingEnd
-
-			baseVestingAccount, err := authvesting.NewBaseVestingAccount(baseAccount, vestingAmt.Sort(), vestingEnd)
-			if err != nil {
-				return nil, fmt.Errorf("failed to create base vesting account: %w", err)
-			}
-
-			if (balances.Coins.IsZero() && !baseVestingAccount.OriginalVesting.IsZero()) ||
-				baseVestingAccount.OriginalVesting.IsAnyGT(balances.Coins) {
-				return nil, errors.New("vesting amount cannot be greater than total amount")
-			}
-
-			switch {
-			case vestingStart != 0 && vestingEnd != 0:
-				genAccount = authvesting.NewContinuousVestingAccountRaw(baseVestingAccount, vestingStart)
-
-			case vestingEnd != 0:
-				genAccount = authvesting.NewDelayedVestingAccountRaw(baseVestingAccount)
-
-			default:
-				return nil, errors.New("invalid vesting parameters; must supply start and end time or end time")
-			}
-		} else if acc.ModuleName != "" {
-			genAccount = authtypes.NewEmptyModuleAccount(acc.ModuleName, authtypes.Burner, authtypes.Minter)
-		} else {
-			genAccount = baseAccount
-		}
-
-		if err := genAccount.Validate(); err != nil {
-			return nil, fmt.Errorf("failed to validate new genesis account: %w", err)
-		}
-
-		if _, ok := balanceCache[addr]; ok {
-			if !appendAcct {
-				return nil, fmt.Errorf(" Account %s already exists\nUse `append` flag to append account at existing address", accAddr)
-			}
-
-			for idx, acc := range bankGenState.Balances {
-				if acc.Address != addr {
-					continue
-				}
-
-				updatedCoins := acc.Coins.Add(coins...)
-				bankGenState.Balances[idx] = banktypes.Balance{Address: addr, Coins: updatedCoins.Sort()}
-				break
-			}
-		} else {
-			accs = append(accs, genAccount)
-			bankGenState.Balances = append(bankGenState.Balances, balances)
-		}
-
-		newSupplyCoinsCache = newSupplyCoinsCache.Add(coins...)
-	}
-
-	accs = authtypes.SanitizeGenesisAccounts(accs)
-
-	authGenState.Accounts, err = authtypes.PackAccounts(accs)
-	if err != nil {
-		return nil, fmt.Errorf("failed to convert accounts into any's: %w", err)
-	}
-
-	appState[authtypes.ModuleName], err = cdc.MarshalJSON(&authGenState)
-	if err != nil {
-		return nil, fmt.Errorf("failed to marshal auth genesis state: %w", err)
-	}
-
-	bankGenState.Balances, err = banktypes.SanitizeGenesisBalances(bankGenState.Balances, addressCodec)
-	if err != nil {
-		return nil, fmt.Errorf("failed to sanitize genesis bank Balances: %w", err)
-	}
-
-<<<<<<< HEAD
-	bankGenState.Supply = bankGenState.Supply.Add(newSupplyCoinsCache...)
-	appState[banktypes.ModuleName], err = cdc.MarshalJSON(bankGenState)
-	if err != nil {
-		return nil, fmt.Errorf("failed to marshal bank genesis state: %w", err)
-	}
-
-	return appState, nil
-=======
+		return fmt.Errorf("failed to get accounts from any: %w", err)
+	}
+
+	bankGenState := banktypes.GetGenesisStateFromAppState(cdc, appState)
+	if accs.Contains(accAddr) {
+		if !appendAcct {
+			return fmt.Errorf(" Account %s already exists\nUse `append` flag to append account at existing address", accAddr)
+		}
+
+		genesisB := banktypes.GetGenesisStateFromAppState(cdc, appState)
+		for idx, acc := range genesisB.Balances {
+			if acc.Address != accAddr.String() {
+				continue
+			}
+
+			updatedCoins := acc.Coins.Add(coins...)
+			bankGenState.Balances[idx] = banktypes.Balance{Address: accAddr.String(), Coins: updatedCoins.Sort()}
+			break
+		}
+	} else {
+		// Add the new account to the set of genesis accounts and sanitize the accounts afterwards.
+		accs = append(accs, genAccount)
+		accs = authtypes.SanitizeGenesisAccounts(accs)
+
+		genAccs, err := authtypes.PackAccounts(accs)
+		if err != nil {
+			return fmt.Errorf("failed to convert accounts into any's: %w", err)
+		}
+		authGenState.Accounts = genAccs
+
+		authGenStateBz, err := cdc.MarshalJSON(&authGenState)
+		if err != nil {
+			return fmt.Errorf("failed to marshal auth genesis state: %w", err)
+		}
+		appState[authtypes.ModuleName] = authGenStateBz
+
+		bankGenState.Balances = append(bankGenState.Balances, balances)
+	}
+
+	bankGenState.Balances = banktypes.SanitizeGenesisBalances(bankGenState.Balances)
+
+	bankGenState.Supply = bankGenState.Supply.Add(balances.Coins...)
+
+	bankGenStateBz, err := cdc.MarshalJSON(bankGenState)
+	if err != nil {
+		return fmt.Errorf("failed to marshal bank genesis state: %w", err)
+	}
+	appState[banktypes.ModuleName] = bankGenStateBz
+
+	appStateJSON, err := json.Marshal(appState)
+	if err != nil {
+		return fmt.Errorf("failed to marshal application genesis state: %w", err)
+	}
+
 	appGenesis.AppState = appStateJSON
 	return ExportGenesisFile(appGenesis, genesisFileURL)
 }
@@ -357,5 +290,4 @@
 
 	appGenesis.AppState = appStateJSON
 	return ExportGenesisFile(appGenesis, genesisFileURL)
->>>>>>> 4f445ed9
 }