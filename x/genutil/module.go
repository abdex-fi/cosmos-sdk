--- conflicted
+++ resolved
@@ -1,15 +1,9 @@
 package genutil
 
 import (
-	"context"
 	"encoding/json"
 	"fmt"
 
-<<<<<<< HEAD
-	"cosmossdk.io/core/appmodule"
-	appmodulev2 "cosmossdk.io/core/appmodule/v2"
-	"cosmossdk.io/core/codec"
-=======
 	abci "github.com/cometbft/cometbft/abci/types"
 	gwruntime "github.com/grpc-ecosystem/grpc-gateway/runtime"
 
@@ -17,23 +11,16 @@
 	"cosmossdk.io/core/appmodule"
 	"cosmossdk.io/core/genesis"
 	"cosmossdk.io/depinject"
->>>>>>> 4f445ed9
 
 	"github.com/cosmos/cosmos-sdk/client"
+	"github.com/cosmos/cosmos-sdk/codec"
+	cdctypes "github.com/cosmos/cosmos-sdk/codec/types"
+	sdk "github.com/cosmos/cosmos-sdk/types"
 	"github.com/cosmos/cosmos-sdk/types/module"
 	"github.com/cosmos/cosmos-sdk/x/genutil/types"
 )
 
 var (
-<<<<<<< HEAD
-	_ module.HasABCIGenesis = AppModule{}
-
-	_ appmodule.AppModule        = AppModule{}
-	_ appmodulev2.GenesisDecoder = AppModule{}
-	_ appmodulev2.HasABCIGenesis = AppModule{}
-)
-
-=======
 	_ module.AppModuleBasic = AppModule{}
 	_ module.HasABCIGenesis = AppModule{}
 
@@ -82,100 +69,73 @@
 func (AppModuleBasic) RegisterGRPCGatewayRoutes(_ client.Context, _ *gwruntime.ServeMux) {
 }
 
->>>>>>> 4f445ed9
 // AppModule implements an application module for the genutil module.
 type AppModule struct {
-	cdc              codec.Codec
+	AppModuleBasic
+
 	accountKeeper    types.AccountKeeper
 	stakingKeeper    types.StakingKeeper
-	deliverTx        TxHandler // Unnecessary in server/v2 applications
+	deliverTx        genesis.TxHandler
 	txEncodingConfig client.TxEncodingConfig
-	genTxValidator   types.MessageValidator
 }
 
 // NewAppModule creates a new AppModule object
-func NewAppModule(
-	cdc codec.Codec,
-	accountKeeper types.AccountKeeper,
-	stakingKeeper types.StakingKeeper,
-	deliverTx TxHandler,
+func NewAppModule(accountKeeper types.AccountKeeper,
+	stakingKeeper types.StakingKeeper, deliverTx genesis.TxHandler,
 	txEncodingConfig client.TxEncodingConfig,
-	genTxValidator types.MessageValidator,
-) module.AppModule {
-	return AppModule{
-		cdc:              cdc,
+) module.GenesisOnlyAppModule {
+	return module.NewGenesisOnlyAppModule(AppModule{
+		AppModuleBasic:   AppModuleBasic{},
 		accountKeeper:    accountKeeper,
 		stakingKeeper:    stakingKeeper,
 		deliverTx:        deliverTx,
 		txEncodingConfig: txEncodingConfig,
-		genTxValidator:   genTxValidator,
-	}
+	})
 }
 
-<<<<<<< HEAD
-=======
 // IsOnePerModuleType implements the depinject.OnePerModuleType interface.
 func (AppModule) IsOnePerModuleType() {}
 
->>>>>>> 4f445ed9
 // IsAppModule implements the appmodule.AppModule interface.
 func (AppModule) IsAppModule() {}
 
-// Name returns the genutil module's name.
-// Deprecated: kept for legacy reasons.
-func (AppModule) Name() string {
-	return types.ModuleName
-}
-
-// DefaultGenesis returns default genesis state as raw bytes for the genutil module.
-func (am AppModule) DefaultGenesis() json.RawMessage {
-	data, err := am.cdc.MarshalJSON(types.DefaultGenesisState())
+// InitGenesis performs genesis initialization for the genutil module.
+func (am AppModule) InitGenesis(ctx sdk.Context, cdc codec.JSONCodec, data json.RawMessage) []abci.ValidatorUpdate {
+	var genesisState types.GenesisState
+	cdc.MustUnmarshalJSON(data, &genesisState)
+	validators, err := InitGenesis(ctx, am.stakingKeeper, am.deliverTx, genesisState, am.txEncodingConfig)
 	if err != nil {
 		panic(err)
 	}
-	return data
+	return validators
 }
 
-// ValidateGenesis performs genesis state validation for the genutil module.
-func (am AppModule) ValidateGenesis(bz json.RawMessage) error {
-	var data types.GenesisState
-	if err := am.cdc.UnmarshalJSON(bz, &data); err != nil {
-		return fmt.Errorf("failed to unmarshal %s genesis state: %w", types.ModuleName, err)
-	}
-
-	return types.ValidateGenesis(&data, am.txEncodingConfig.TxJSONDecoder(), am.genTxValidator)
+// ExportGenesis returns the exported genesis state as raw bytes for the genutil
+// module.
+func (am AppModule) ExportGenesis(_ sdk.Context, cdc codec.JSONCodec) json.RawMessage {
+	return am.DefaultGenesis(cdc)
 }
 
-// InitGenesis performs genesis initialization for the genutil module.
-// InitGenesis is skipped in a server/v2 application as DecodeGenesisJSON takes precedence.
-func (am AppModule) InitGenesis(ctx context.Context, data json.RawMessage) ([]module.ValidatorUpdate, error) {
-	var genesisState types.GenesisState
-	if err := am.cdc.UnmarshalJSON(data, &genesisState); err != nil {
-		panic(err)
-	}
-	return InitGenesis(ctx, am.stakingKeeper, am.deliverTx, genesisState, am.txEncodingConfig)
+// ConsensusVersion implements AppModule/ConsensusVersion.
+func (AppModule) ConsensusVersion() uint64 { return 1 }
+
+func init() {
+	appmodule.Register(&modulev1.Module{},
+		appmodule.Provide(ProvideModule),
+	)
 }
 
-// DecodeGenesisJSON returns the genesis transactions for the genutil module.
-// It is an alternative to InitGenesis and used in server/v2 applications.
-func (am AppModule) DecodeGenesisJSON(data json.RawMessage) ([]json.RawMessage, error) {
-	var genesisState types.GenesisState
-	if err := am.cdc.UnmarshalJSON(data, &genesisState); err != nil {
-		return nil, err
-	}
+// ModuleInputs defines the inputs needed for the genutil module.
+type ModuleInputs struct {
+	depinject.In
 
-	return genesisState.GenTxs, nil
+	AccountKeeper types.AccountKeeper
+	StakingKeeper types.StakingKeeper
+	DeliverTx     genesis.TxHandler
+	Config        client.TxConfig
 }
 
-// ExportGenesis returns the exported genesis state as raw bytes for the genutil module.
-func (am AppModule) ExportGenesis(context.Context) (json.RawMessage, error) {
-	return am.DefaultGenesis(), nil
-}
-
-// GenTxValidator returns the genutil module's genesis transaction validator.
-func (am AppModule) GenTxValidator() types.MessageValidator {
-	return am.genTxValidator
-}
-
-// ConsensusVersion implements HasConsensusVersion
-func (AppModule) ConsensusVersion() uint64 { return 1 }+func ProvideModule(in ModuleInputs) appmodule.AppModule {
+	m := NewAppModule(in.AccountKeeper, in.StakingKeeper, in.DeliverTx, in.Config)
+	return m
+}