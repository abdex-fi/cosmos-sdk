--- conflicted
+++ resolved
@@ -6,10 +6,7 @@
 	"cosmossdk.io/errors"
 	"cosmossdk.io/x/evidence/types"
 
-<<<<<<< HEAD
-=======
 	sdk "github.com/cosmos/cosmos-sdk/types"
->>>>>>> 4f445ed9
 	sdkerrors "github.com/cosmos/cosmos-sdk/types/errors"
 )
 
@@ -26,7 +23,7 @@
 var _ types.MsgServer = msgServer{}
 
 // SubmitEvidence implements the MsgServer.SubmitEvidence method.
-func (ms msgServer) SubmitEvidence(ctx context.Context, msg *types.MsgSubmitEvidence) (*types.MsgSubmitEvidenceResponse, error) {
+func (ms msgServer) SubmitEvidence(goCtx context.Context, msg *types.MsgSubmitEvidence) (*types.MsgSubmitEvidenceResponse, error) {
 	if _, err := ms.addressCodec.StringToBytes(msg.Submitter); err != nil {
 		return nil, sdkerrors.ErrInvalidAddress.Wrapf("invalid submitter address: %s", err)
 	}
@@ -40,6 +37,7 @@
 		return nil, errors.Wrapf(types.ErrInvalidEvidence, "failed basic validation: %s", err)
 	}
 
+	ctx := sdk.UnwrapSDKContext(goCtx)
 	if err := ms.Keeper.SubmitEvidence(ctx, evidence); err != nil {
 		return nil, err
 	}
