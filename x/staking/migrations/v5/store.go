package v5

import (
	"context"
	"fmt"
	"strconv"

	"cosmossdk.io/core/codec"
	"cosmossdk.io/core/log"
	"cosmossdk.io/store/prefix"
	storetypes "cosmossdk.io/store/types"
<<<<<<< HEAD
)

func migrateDelegationsByValidatorIndex(store storetypes.KVStore) error {
=======

	"github.com/cosmos/cosmos-sdk/codec"
	sdk "github.com/cosmos/cosmos-sdk/types"
)

func migrateDelegationsByValidatorIndex(ctx sdk.Context, store storetypes.KVStore, cdc codec.BinaryCodec) error {
>>>>>>> 4f445ed9
	iterator := storetypes.KVStorePrefixIterator(store, DelegationKey)

	for ; iterator.Valid(); iterator.Next() {
		key := iterator.Key()
		del, val, err := ParseDelegationKey(key)
		if err != nil {
			return err
		}

		store.Set(GetDelegationsByValKey(val, del), []byte{})
	}

	return nil
}

// MigrateStore performs in-place store migrations from v4 to v5.
<<<<<<< HEAD
func MigrateStore(ctx context.Context, store storetypes.KVStore, cdc codec.BinaryCodec, logger log.Logger) error {
	if err := migrateDelegationsByValidatorIndex(store); err != nil {
=======
func MigrateStore(ctx sdk.Context, store storetypes.KVStore, cdc codec.BinaryCodec) error {
	if err := migrateDelegationsByValidatorIndex(ctx, store, cdc); err != nil {
>>>>>>> 4f445ed9
		return err
	}
	return migrateHistoricalInfoKeys(store, logger)
}

// migrateHistoricalInfoKeys migrate HistoricalInfo keys to binary format
func migrateHistoricalInfoKeys(store storetypes.KVStore, logger log.Logger) error {
	// old key is of format:
	// prefix (0x50) || heightBytes (string representation of height in 10 base)
	// new key is of format:
	// prefix (0x50) || heightBytes (byte array representation using big-endian byte order)
	oldStore := prefix.NewStore(store, HistoricalInfoKey)

	oldStoreIter := oldStore.Iterator(nil, nil)
	defer logDeferred(logger, func() error { return oldStoreIter.Close() })

	for ; oldStoreIter.Valid(); oldStoreIter.Next() {
		strHeight := oldStoreIter.Key()

		intHeight, err := strconv.ParseInt(string(strHeight), 10, 64)
		if err != nil {
			return fmt.Errorf("can't parse height from key %q to int64: %w", strHeight, err)
		}

		newStoreKey := GetHistoricalInfoKey(intHeight)

		// Set new key on store. Values don't change.
		store.Set(newStoreKey, oldStoreIter.Value())
		oldStore.Delete(oldStoreIter.Key())
	}

	return nil
}

// logDeferred logs an error in a deferred function call if the returned error is non-nil.
func logDeferred(logger log.Logger, f func() error) {
	if err := f(); err != nil {
		logger.Error(err.Error())
	}
}<|MERGE_RESOLUTION|>--- conflicted
+++ resolved
@@ -1,26 +1,18 @@
 package v5
 
 import (
-	"context"
 	"fmt"
 	"strconv"
 
-	"cosmossdk.io/core/codec"
-	"cosmossdk.io/core/log"
+	"cosmossdk.io/log"
 	"cosmossdk.io/store/prefix"
 	storetypes "cosmossdk.io/store/types"
-<<<<<<< HEAD
-)
-
-func migrateDelegationsByValidatorIndex(store storetypes.KVStore) error {
-=======
 
 	"github.com/cosmos/cosmos-sdk/codec"
 	sdk "github.com/cosmos/cosmos-sdk/types"
 )
 
 func migrateDelegationsByValidatorIndex(ctx sdk.Context, store storetypes.KVStore, cdc codec.BinaryCodec) error {
->>>>>>> 4f445ed9
 	iterator := storetypes.KVStorePrefixIterator(store, DelegationKey)
 
 	for ; iterator.Valid(); iterator.Next() {
@@ -37,16 +29,11 @@
 }
 
 // MigrateStore performs in-place store migrations from v4 to v5.
-<<<<<<< HEAD
-func MigrateStore(ctx context.Context, store storetypes.KVStore, cdc codec.BinaryCodec, logger log.Logger) error {
-	if err := migrateDelegationsByValidatorIndex(store); err != nil {
-=======
 func MigrateStore(ctx sdk.Context, store storetypes.KVStore, cdc codec.BinaryCodec) error {
 	if err := migrateDelegationsByValidatorIndex(ctx, store, cdc); err != nil {
->>>>>>> 4f445ed9
 		return err
 	}
-	return migrateHistoricalInfoKeys(store, logger)
+	return migrateHistoricalInfoKeys(store, ctx.Logger())
 }
 
 // migrateHistoricalInfoKeys migrate HistoricalInfo keys to binary format
@@ -58,7 +45,7 @@
 	oldStore := prefix.NewStore(store, HistoricalInfoKey)
 
 	oldStoreIter := oldStore.Iterator(nil, nil)
-	defer logDeferred(logger, func() error { return oldStoreIter.Close() })
+	defer sdk.LogDeferred(logger, func() error { return oldStoreIter.Close() })
 
 	for ; oldStoreIter.Valid(); oldStoreIter.Next() {
 		strHeight := oldStoreIter.Key()
@@ -76,11 +63,4 @@
 	}
 
 	return nil
-}
-
-// logDeferred logs an error in a deferred function call if the returned error is non-nil.
-func logDeferred(logger log.Logger, f func() error) {
-	if err := f(); err != nil {
-		logger.Error(err.Error())
-	}
 }