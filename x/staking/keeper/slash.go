package keeper

import (
	"context"
	"errors"
	"fmt"

	st "cosmossdk.io/api/cosmos/staking/v1beta1"
	"cosmossdk.io/collections"
	"cosmossdk.io/math"
	"cosmossdk.io/x/staking/types"

	sdk "github.com/cosmos/cosmos-sdk/types"
)

// Slash a validator for an infraction committed at a known height
// Find the contributing stake at that height and burn the specified slashFactor
// of it, updating unbonding delegations & redelegations appropriately
//
// CONTRACT:
//
//	slashFactor is non-negative
//
// CONTRACT:
//
//	Infraction was committed equal to or less than an unbonding period in the past,
//	so all unbonding delegations and redelegations from that height are stored
//
// CONTRACT:
//
//	Slash will not slash unbonded validators (for the above reason)
//
// CONTRACT:
//
//	Infraction was committed at the current height or at a past height,
//	but not at a height in the future
func (k Keeper) Slash(ctx context.Context, consAddr sdk.ConsAddress, infractionHeight, power int64, slashFactor math.LegacyDec) (math.Int, error) {
<<<<<<< HEAD
=======
	logger := k.Logger(ctx)
	sdkCtx := sdk.UnwrapSDKContext(ctx)

>>>>>>> 4f445ed9
	if slashFactor.IsNegative() {
		return math.NewInt(0), fmt.Errorf("attempted to slash with a negative slash factor: %v", slashFactor)
	}

	// Amount of slashing = slash slashFactor * power at time of infraction
	amount := k.TokensFromConsensusPower(ctx, power)
	slashAmountDec := math.LegacyNewDecFromInt(amount).Mul(slashFactor)
	slashAmount := slashAmountDec.TruncateInt()

	// ref https://github.com/cosmos/cosmos-sdk/issues/1348

	validator, err := k.GetValidatorByConsAddr(ctx, consAddr)
	if errors.Is(err, types.ErrNoValidatorFound) {
		// If not found, the validator must have been overslashed and removed - so we don't need to do anything
		// NOTE:  Correctness dependent on invariant that unbonding delegations / redelegations must also have been completely
		//        slashed in this case - which we don't explicitly check, but should be true.
		// Log the slash attempt for future reference (maybe we should tag it too)
		conStr, err := k.consensusAddressCodec.BytesToString(consAddr)
		if err != nil {
<<<<<<< HEAD
			return math.NewInt(0), err
		}

		k.Logger.Error(
=======
			panic(err)
		}

		logger.Error(
>>>>>>> 4f445ed9
			"WARNING: ignored attempt to slash a nonexistent validator; we recommend you investigate immediately",
			"validator", conStr,
		)
		return math.NewInt(0), nil
	} else if err != nil {
		return math.NewInt(0), err
	}

	// should not be slashing an unbonded validator
	if validator.IsUnbonded() {
		return math.NewInt(0), fmt.Errorf("should not be slashing unbonded validator: %s", validator.GetOperator())
	}

	operatorAddress, err := k.ValidatorAddressCodec().StringToBytes(validator.GetOperator())
	if err != nil {
<<<<<<< HEAD
		return math.NewInt(0), err
=======
		return math.Int{}, err
>>>>>>> 4f445ed9
	}

	// call the before-modification hook
	if err := k.Hooks().BeforeValidatorModified(ctx, operatorAddress); err != nil {
		return math.NewInt(0), fmt.Errorf("failed to call before validator modified hook: %w", err)
	}

	// Track remaining slash amount for the validator
	// This will decrease when we slash unbondings and
	// redelegations, as that stake has since unbonded
	remainingSlashAmount := slashAmount

	headerInfo := k.HeaderService.HeaderInfo(ctx)
	height := headerInfo.Height
	switch {
<<<<<<< HEAD
	case infractionHeight > height:
		// Can't slash infractions in the future
		return math.NewInt(0), fmt.Errorf(
			"impossible attempt to slash future infraction at height %d but we are at height %d",
			infractionHeight, height)

	case infractionHeight == height:
=======
	case infractionHeight > sdkCtx.BlockHeight():
		// Can't slash infractions in the future
		return math.NewInt(0), fmt.Errorf(
			"impossible attempt to slash future infraction at height %d but we are at height %d",
			infractionHeight, sdkCtx.BlockHeight())

	case infractionHeight == sdkCtx.BlockHeight():
>>>>>>> 4f445ed9
		// Special-case slash at current height for efficiency - we don't need to
		// look through unbonding delegations or redelegations.
		k.Logger.Info(
			"slashing at current height; not scanning unbonding delegations & redelegations",
			"height", infractionHeight,
		)

<<<<<<< HEAD
	case infractionHeight < height:
=======
	case infractionHeight < sdkCtx.BlockHeight():
>>>>>>> 4f445ed9
		// Iterate through unbonding delegations from slashed validator
		unbondingDelegations, err := k.GetUnbondingDelegationsFromValidator(ctx, operatorAddress)
		if err != nil {
			return math.NewInt(0), err
		}

		for _, unbondingDelegation := range unbondingDelegations {
			amountSlashed, err := k.SlashUnbondingDelegation(ctx, unbondingDelegation, infractionHeight, slashFactor)
			if err != nil {
				return math.ZeroInt(), err
			}
			if amountSlashed.IsZero() {
				continue
			}

			remainingSlashAmount = remainingSlashAmount.Sub(amountSlashed)
		}

		// Iterate through redelegations from slashed source validator
		redelegations, err := k.GetRedelegationsFromSrcValidator(ctx, operatorAddress)
		if err != nil {
			return math.NewInt(0), err
		}

		for _, redelegation := range redelegations {
			amountSlashed, err := k.SlashRedelegation(ctx, validator, redelegation, infractionHeight, slashFactor)
			if err != nil {
				return math.NewInt(0), err
			}

			if amountSlashed.IsZero() {
				continue
			}

			remainingSlashAmount = remainingSlashAmount.Sub(amountSlashed)
		}
	}

	// cannot decrease balance below zero
	tokensToBurn := math.MinInt(remainingSlashAmount, validator.Tokens)
	tokensToBurn = math.MaxInt(tokensToBurn, math.ZeroInt()) // defensive.

	if tokensToBurn.IsZero() {
		// Nothing to burn, we can end this route immediately! We also don't
		// need to call the k.Hooks().BeforeValidatorSlashed hook as we won't
		// be slashing at all.
<<<<<<< HEAD
		k.Logger.Info(
=======
		logger.Info(
>>>>>>> 4f445ed9
			"no validator slashing because slash amount is zero",
			"validator", validator.GetOperator(),
			"slash_factor", slashFactor.String(),
			"burned", tokensToBurn,
			"validatorTokens", validator.Tokens,
		)
		return math.NewInt(0), nil
	}

	// we need to calculate the *effective* slash fraction for distribution
	if validator.Tokens.IsPositive() {
		effectiveFraction := math.LegacyNewDecFromInt(tokensToBurn).QuoRoundUp(math.LegacyNewDecFromInt(validator.Tokens))
		// possible if power has changed
		if oneDec := math.LegacyOneDec(); effectiveFraction.GT(oneDec) {
			effectiveFraction = oneDec
		}
		// call the before-slashed hook
		if err := k.Hooks().BeforeValidatorSlashed(ctx, operatorAddress, effectiveFraction); err != nil {
			return math.NewInt(0), fmt.Errorf("failed to call before validator slashed hook: %w", err)
		}
	}

	// Deduct from validator's bonded tokens and update the validator.
	// Burn the slashed tokens from the pool account and decrease the total supply.
	validator, err = k.RemoveValidatorTokens(ctx, validator, tokensToBurn)
	if err != nil {
		return math.NewInt(0), err
	}

	switch validator.GetStatus() {
	case sdk.Bonded:
		if err := k.burnBondedTokens(ctx, tokensToBurn); err != nil {
			return math.NewInt(0), err
		}
	case sdk.Unbonding, sdk.Unbonded:
		if err := k.burnNotBondedTokens(ctx, tokensToBurn); err != nil {
			return math.NewInt(0), err
		}
	default:
		return math.NewInt(0), errors.New("invalid validator status")
	}

	k.Logger.Info(
		"validator slashed by slash factor",
		"validator", validator.GetOperator(),
		"slash_factor", slashFactor.String(),
		"burned", tokensToBurn,
	)
	return tokensToBurn, nil
}

// SlashWithInfractionReason implementation doesn't require the infraction (types.Infraction) to work but is required by Interchain Security.
<<<<<<< HEAD
func (k Keeper) SlashWithInfractionReason(ctx context.Context, consAddr sdk.ConsAddress, infractionHeight, power int64, slashFactor math.LegacyDec, _ st.Infraction) (math.Int, error) {
=======
func (k Keeper) SlashWithInfractionReason(ctx context.Context, consAddr sdk.ConsAddress, infractionHeight, power int64, slashFactor math.LegacyDec, _ types.Infraction) (math.Int, error) {
>>>>>>> 4f445ed9
	return k.Slash(ctx, consAddr, infractionHeight, power, slashFactor)
}

// jail a validator
func (k Keeper) Jail(ctx context.Context, consAddr sdk.ConsAddress) error {
<<<<<<< HEAD
	validator, err := k.GetValidatorByConsAddr(ctx, consAddr)
	if err != nil {
		return fmt.Errorf("validator with consensus-Address %s not found", consAddr)
	}
=======
	validator := k.mustGetValidatorByConsAddr(ctx, consAddr)
>>>>>>> 4f445ed9
	if err := k.jailValidator(ctx, validator); err != nil {
		return err
	}

<<<<<<< HEAD
	k.Logger.Info("validator jailed", "validator", consAddr)
=======
	logger := k.Logger(ctx)
	logger.Info("validator jailed", "validator", consAddr)
>>>>>>> 4f445ed9
	return nil
}

// unjail a validator
func (k Keeper) Unjail(ctx context.Context, consAddr sdk.ConsAddress) error {
<<<<<<< HEAD
	validator, err := k.GetValidatorByConsAddr(ctx, consAddr)
	if err != nil {
		return fmt.Errorf("validator with consensus-Address %s not found", consAddr)
	}
	if err := k.unjailValidator(ctx, validator); err != nil {
		return err
	}

	k.Logger.Info("validator un-jailed", "validator", consAddr)
=======
	validator := k.mustGetValidatorByConsAddr(ctx, consAddr)
	if err := k.unjailValidator(ctx, validator); err != nil {
		return err
	}
	logger := k.Logger(ctx)
	logger.Info("validator un-jailed", "validator", consAddr)
>>>>>>> 4f445ed9
	return nil
}

// slash an unbonding delegation and update the pool
// return the amount that would have been slashed assuming
// the unbonding delegation had enough stake to slash
// (the amount actually slashed may be less if there's
// insufficient stake remaining)
func (k Keeper) SlashUnbondingDelegation(ctx context.Context, unbondingDelegation types.UnbondingDelegation,
	infractionHeight int64, slashFactor math.LegacyDec,
) (totalSlashAmount math.Int, err error) {
<<<<<<< HEAD
	now := k.HeaderService.HeaderInfo(ctx).Time
=======
	sdkCtx := sdk.UnwrapSDKContext(ctx)
	now := sdkCtx.BlockHeader().Time
>>>>>>> 4f445ed9
	totalSlashAmount = math.ZeroInt()
	burnedAmount := math.ZeroInt()

	// perform slashing on all entries within the unbonding delegation
	for i, entry := range unbondingDelegation.Entries {
		// If unbonding started before this height, stake didn't contribute to infraction
		if entry.CreationHeight < infractionHeight {
			continue
		}

		if entry.IsMature(now) {
			// Unbonding delegation no longer eligible for slashing, skip it
			continue
		}

		// Calculate slash amount proportional to stake contributing to infraction
		slashAmountDec := slashFactor.MulInt(entry.InitialBalance)
		slashAmount := slashAmountDec.TruncateInt()
		totalSlashAmount = totalSlashAmount.Add(slashAmount)

		// Don't slash more tokens than held
		// Possible since the unbonding delegation may already
		// have been slashed, and slash amounts are calculated
		// according to stake held at time of infraction
		unbondingSlashAmount := math.MinInt(slashAmount, entry.Balance)

		// Update unbonding delegation if necessary
		if unbondingSlashAmount.IsZero() {
			continue
		}

		burnedAmount = burnedAmount.Add(unbondingSlashAmount)
		entry.Balance = entry.Balance.Sub(unbondingSlashAmount)
		unbondingDelegation.Entries[i] = entry
		if err = k.SetUnbondingDelegation(ctx, unbondingDelegation); err != nil {
			return math.ZeroInt(), err
		}
	}

	if err := k.burnNotBondedTokens(ctx, burnedAmount); err != nil {
		return math.ZeroInt(), err
	}

	return totalSlashAmount, nil
}

// slash a redelegation and update the pool
// return the amount that would have been slashed assuming
// the unbonding delegation had enough stake to slash
// (the amount actually slashed may be less if there's
// insufficient stake remaining)
// NOTE this is only slashing for prior infractions from the source validator
func (k Keeper) SlashRedelegation(ctx context.Context, srcValidator types.Validator, redelegation types.Redelegation,
	infractionHeight int64, slashFactor math.LegacyDec,
) (totalSlashAmount math.Int, err error) {
<<<<<<< HEAD
	now := k.HeaderService.HeaderInfo(ctx).Time
=======
	sdkCtx := sdk.UnwrapSDKContext(ctx)
	now := sdkCtx.BlockHeader().Time
>>>>>>> 4f445ed9
	totalSlashAmount = math.ZeroInt()
	bondedBurnedAmount, notBondedBurnedAmount := math.ZeroInt(), math.ZeroInt()

	valDstAddr, err := k.validatorAddressCodec.StringToBytes(redelegation.ValidatorDstAddress)
	if err != nil {
		return math.ZeroInt(), fmt.Errorf("SlashRedelegation: could not parse validator destination address: %w", err)
	}

	delegatorAddress, err := k.authKeeper.AddressCodec().StringToBytes(redelegation.DelegatorAddress)
	if err != nil {
		return math.ZeroInt(), fmt.Errorf("SlashRedelegation: could not parse delegator address: %w", err)
	}

	// perform slashing on all entries within the redelegation
	for _, entry := range redelegation.Entries {
		// If redelegation started before this height, stake didn't contribute to infraction
		if entry.CreationHeight < infractionHeight {
			continue
		}

		if entry.IsMature(now) && !entry.OnHold() {
			// Redelegation no longer eligible for slashing, skip it
			continue
		}

		// Calculate slash amount proportional to stake contributing to infraction
		slashAmountDec := slashFactor.MulInt(entry.InitialBalance)
		slashAmount := slashAmountDec.TruncateInt()
		totalSlashAmount = totalSlashAmount.Add(slashAmount)

<<<<<<< HEAD
		// Handle undelegation after redelegation
		// Prioritize slashing unbondingDelegation than delegation
		unbondingDelegation, err := k.UnbondingDelegations.Get(ctx, collections.Join(delegatorAddress, valDstAddr))
		if err == nil {
			for i, entry := range unbondingDelegation.Entries {
				// slash with the amount of `slashAmount` if possible, else slash all unbonding token
				unbondingSlashAmount := math.MinInt(slashAmount, entry.Balance)

				switch {
				// There's no token to slash
				case unbondingSlashAmount.IsZero():
					continue
				// If unbonding started before this height, stake didn't contribute to infraction
				case entry.CreationHeight < infractionHeight:
					continue
				// Unbonding delegation no longer eligible for slashing, skip it
				case entry.IsMature(now):
					continue
				// Slash the unbonding delegation
				default:
					// update remaining slashAmount
					slashAmount = slashAmount.Sub(unbondingSlashAmount)

					notBondedBurnedAmount = notBondedBurnedAmount.Add(unbondingSlashAmount)
					entry.Balance = entry.Balance.Sub(unbondingSlashAmount)
					unbondingDelegation.Entries[i] = entry
					if err = k.SetUnbondingDelegation(ctx, unbondingDelegation); err != nil {
						return math.ZeroInt(), err
					}
				}
			}
		}

		// Slash the moved delegation
		// Unbond from target validator
		if slashAmount.IsZero() {
			continue
		}

		dstVal, err := k.GetValidator(ctx, valDstAddr)
=======
		validatorDstAddress, err := sdk.ValAddressFromBech32(redelegation.ValidatorDstAddress)
>>>>>>> 4f445ed9
		if err != nil {
			return math.ZeroInt(), err
		}
		// Handle undelegation after redelegation
		// Prioritize slashing unbondingDelegation than delegation
		unbondingDelegation, err := k.GetUnbondingDelegation(ctx, sdk.MustAccAddressFromBech32(redelegation.DelegatorAddress), validatorDstAddress)
		if err == nil {
			for i, entry := range unbondingDelegation.Entries {
				// slash with the amount of `slashAmount` if possible, else slash all unbonding token
				unbondingSlashAmount := math.MinInt(slashAmount, entry.Balance)

				switch {
				// There's no token to slash
				case unbondingSlashAmount.IsZero():
					continue
				// If unbonding started before this height, stake didn't contribute to infraction
				case entry.CreationHeight < infractionHeight:
					continue
				// Unbonding delegation no longer eligible for slashing, skip it
				case entry.IsMature(now) && !entry.OnHold():
					continue
				// Slash the unbonding delegation
				default:
					// update remaining slashAmount
					slashAmount = slashAmount.Sub(unbondingSlashAmount)

					notBondedBurnedAmount = notBondedBurnedAmount.Add(unbondingSlashAmount)
					entry.Balance = entry.Balance.Sub(unbondingSlashAmount)
					unbondingDelegation.Entries[i] = entry
					if err = k.SetUnbondingDelegation(ctx, unbondingDelegation); err != nil {
						return math.ZeroInt(), err
					}
				}
			}
		}

<<<<<<< HEAD
		sharesToUnbond, err := dstVal.SharesFromTokensTruncated(slashAmount)
		if sharesToUnbond.IsZero() {
			continue
		} else if err != nil {
			return math.ZeroInt(), err
		}

		// Delegations can be dynamic hence need to be looked up on every redelegation entry loop.
		delegation, err := k.Delegations.Get(ctx, collections.Join(sdk.AccAddress(delegatorAddress), sdk.ValAddress(valDstAddr)))
=======
		// Slash the moved delegation

		// Unbond from target validator
		sharesToUnbond := slashFactor.Mul(entry.SharesDst)
		if sharesToUnbond.IsZero() || slashAmount.IsZero() {
			continue
		}

		delegation, err := k.GetDelegation(ctx, delegatorAddress, valDstAddr)
>>>>>>> 4f445ed9
		if err != nil {
			// If deleted, delegation has zero shares, and we can't unbond any more
			continue
		}

		if sharesToUnbond.GT(delegation.Shares) {
			sharesToUnbond = delegation.Shares
		}

		tokensToBurn, err := k.Unbond(ctx, delegatorAddress, valDstAddr, sharesToUnbond)
		if err != nil {
			return math.ZeroInt(), err
		}

		dstValidator, err := k.GetValidator(ctx, valDstAddr)
<<<<<<< HEAD
		isNotFoundErr := errors.Is(err, types.ErrNoValidatorFound)
		if err != nil && !isNotFoundErr {
=======
		if err != nil {
>>>>>>> 4f445ed9
			return math.ZeroInt(), err
		}

		// tokens of a redelegation currently live in the destination validator
		// therefore we must burn tokens from the destination-validator's bonding status
		switch {
		// this case covers for when a validator is removed from the set when his bond drops down to 0.
		case isNotFoundErr:
			notBondedBurnedAmount = notBondedBurnedAmount.Add(tokensToBurn)
		case dstValidator.IsBonded():
			bondedBurnedAmount = bondedBurnedAmount.Add(tokensToBurn)
		case dstValidator.IsUnbonded() || dstValidator.IsUnbonding():
			notBondedBurnedAmount = notBondedBurnedAmount.Add(tokensToBurn)
		default:
			return math.ZeroInt(), errors.New("unknown validator status")
		}
	}

	if err := k.burnBondedTokens(ctx, bondedBurnedAmount); err != nil {
		return math.ZeroInt(), err
	}

	if err := k.burnNotBondedTokens(ctx, notBondedBurnedAmount); err != nil {
		return math.ZeroInt(), err
	}

	return totalSlashAmount, nil
}<|MERGE_RESOLUTION|>--- conflicted
+++ resolved
@@ -5,12 +5,10 @@
 	"errors"
 	"fmt"
 
-	st "cosmossdk.io/api/cosmos/staking/v1beta1"
-	"cosmossdk.io/collections"
 	"cosmossdk.io/math"
-	"cosmossdk.io/x/staking/types"
 
 	sdk "github.com/cosmos/cosmos-sdk/types"
+	types "github.com/cosmos/cosmos-sdk/x/staking/types"
 )
 
 // Slash a validator for an infraction committed at a known height
@@ -35,12 +33,9 @@
 //	Infraction was committed at the current height or at a past height,
 //	but not at a height in the future
 func (k Keeper) Slash(ctx context.Context, consAddr sdk.ConsAddress, infractionHeight, power int64, slashFactor math.LegacyDec) (math.Int, error) {
-<<<<<<< HEAD
-=======
 	logger := k.Logger(ctx)
 	sdkCtx := sdk.UnwrapSDKContext(ctx)
 
->>>>>>> 4f445ed9
 	if slashFactor.IsNegative() {
 		return math.NewInt(0), fmt.Errorf("attempted to slash with a negative slash factor: %v", slashFactor)
 	}
@@ -60,17 +55,10 @@
 		// Log the slash attempt for future reference (maybe we should tag it too)
 		conStr, err := k.consensusAddressCodec.BytesToString(consAddr)
 		if err != nil {
-<<<<<<< HEAD
-			return math.NewInt(0), err
-		}
-
-		k.Logger.Error(
-=======
 			panic(err)
 		}
 
 		logger.Error(
->>>>>>> 4f445ed9
 			"WARNING: ignored attempt to slash a nonexistent validator; we recommend you investigate immediately",
 			"validator", conStr,
 		)
@@ -86,16 +74,12 @@
 
 	operatorAddress, err := k.ValidatorAddressCodec().StringToBytes(validator.GetOperator())
 	if err != nil {
-<<<<<<< HEAD
-		return math.NewInt(0), err
-=======
 		return math.Int{}, err
->>>>>>> 4f445ed9
 	}
 
 	// call the before-modification hook
 	if err := k.Hooks().BeforeValidatorModified(ctx, operatorAddress); err != nil {
-		return math.NewInt(0), fmt.Errorf("failed to call before validator modified hook: %w", err)
+		k.Logger(ctx).Error("failed to call before validator modified hook", "error", err)
 	}
 
 	// Track remaining slash amount for the validator
@@ -103,18 +87,7 @@
 	// redelegations, as that stake has since unbonded
 	remainingSlashAmount := slashAmount
 
-	headerInfo := k.HeaderService.HeaderInfo(ctx)
-	height := headerInfo.Height
 	switch {
-<<<<<<< HEAD
-	case infractionHeight > height:
-		// Can't slash infractions in the future
-		return math.NewInt(0), fmt.Errorf(
-			"impossible attempt to slash future infraction at height %d but we are at height %d",
-			infractionHeight, height)
-
-	case infractionHeight == height:
-=======
 	case infractionHeight > sdkCtx.BlockHeight():
 		// Can't slash infractions in the future
 		return math.NewInt(0), fmt.Errorf(
@@ -122,19 +95,14 @@
 			infractionHeight, sdkCtx.BlockHeight())
 
 	case infractionHeight == sdkCtx.BlockHeight():
->>>>>>> 4f445ed9
 		// Special-case slash at current height for efficiency - we don't need to
 		// look through unbonding delegations or redelegations.
-		k.Logger.Info(
+		logger.Info(
 			"slashing at current height; not scanning unbonding delegations & redelegations",
 			"height", infractionHeight,
 		)
 
-<<<<<<< HEAD
-	case infractionHeight < height:
-=======
 	case infractionHeight < sdkCtx.BlockHeight():
->>>>>>> 4f445ed9
 		// Iterate through unbonding delegations from slashed validator
 		unbondingDelegations, err := k.GetUnbondingDelegationsFromValidator(ctx, operatorAddress)
 		if err != nil {
@@ -181,11 +149,7 @@
 		// Nothing to burn, we can end this route immediately! We also don't
 		// need to call the k.Hooks().BeforeValidatorSlashed hook as we won't
 		// be slashing at all.
-<<<<<<< HEAD
-		k.Logger.Info(
-=======
 		logger.Info(
->>>>>>> 4f445ed9
 			"no validator slashing because slash amount is zero",
 			"validator", validator.GetOperator(),
 			"slash_factor", slashFactor.String(),
@@ -204,7 +168,7 @@
 		}
 		// call the before-slashed hook
 		if err := k.Hooks().BeforeValidatorSlashed(ctx, operatorAddress, effectiveFraction); err != nil {
-			return math.NewInt(0), fmt.Errorf("failed to call before validator slashed hook: %w", err)
+			k.Logger(ctx).Error("failed to call before validator slashed hook", "error", err)
 		}
 	}
 
@@ -216,19 +180,19 @@
 	}
 
 	switch validator.GetStatus() {
-	case sdk.Bonded:
+	case types.Bonded:
 		if err := k.burnBondedTokens(ctx, tokensToBurn); err != nil {
 			return math.NewInt(0), err
 		}
-	case sdk.Unbonding, sdk.Unbonded:
+	case types.Unbonding, types.Unbonded:
 		if err := k.burnNotBondedTokens(ctx, tokensToBurn); err != nil {
 			return math.NewInt(0), err
 		}
 	default:
-		return math.NewInt(0), errors.New("invalid validator status")
-	}
-
-	k.Logger.Info(
+		panic("invalid validator status")
+	}
+
+	logger.Info(
 		"validator slashed by slash factor",
 		"validator", validator.GetOperator(),
 		"slash_factor", slashFactor.String(),
@@ -238,57 +202,30 @@
 }
 
 // SlashWithInfractionReason implementation doesn't require the infraction (types.Infraction) to work but is required by Interchain Security.
-<<<<<<< HEAD
-func (k Keeper) SlashWithInfractionReason(ctx context.Context, consAddr sdk.ConsAddress, infractionHeight, power int64, slashFactor math.LegacyDec, _ st.Infraction) (math.Int, error) {
-=======
 func (k Keeper) SlashWithInfractionReason(ctx context.Context, consAddr sdk.ConsAddress, infractionHeight, power int64, slashFactor math.LegacyDec, _ types.Infraction) (math.Int, error) {
->>>>>>> 4f445ed9
 	return k.Slash(ctx, consAddr, infractionHeight, power, slashFactor)
 }
 
 // jail a validator
 func (k Keeper) Jail(ctx context.Context, consAddr sdk.ConsAddress) error {
-<<<<<<< HEAD
-	validator, err := k.GetValidatorByConsAddr(ctx, consAddr)
-	if err != nil {
-		return fmt.Errorf("validator with consensus-Address %s not found", consAddr)
-	}
-=======
 	validator := k.mustGetValidatorByConsAddr(ctx, consAddr)
->>>>>>> 4f445ed9
 	if err := k.jailValidator(ctx, validator); err != nil {
 		return err
 	}
 
-<<<<<<< HEAD
-	k.Logger.Info("validator jailed", "validator", consAddr)
-=======
 	logger := k.Logger(ctx)
 	logger.Info("validator jailed", "validator", consAddr)
->>>>>>> 4f445ed9
 	return nil
 }
 
 // unjail a validator
 func (k Keeper) Unjail(ctx context.Context, consAddr sdk.ConsAddress) error {
-<<<<<<< HEAD
-	validator, err := k.GetValidatorByConsAddr(ctx, consAddr)
-	if err != nil {
-		return fmt.Errorf("validator with consensus-Address %s not found", consAddr)
-	}
-	if err := k.unjailValidator(ctx, validator); err != nil {
-		return err
-	}
-
-	k.Logger.Info("validator un-jailed", "validator", consAddr)
-=======
 	validator := k.mustGetValidatorByConsAddr(ctx, consAddr)
 	if err := k.unjailValidator(ctx, validator); err != nil {
 		return err
 	}
 	logger := k.Logger(ctx)
 	logger.Info("validator un-jailed", "validator", consAddr)
->>>>>>> 4f445ed9
 	return nil
 }
 
@@ -300,12 +237,8 @@
 func (k Keeper) SlashUnbondingDelegation(ctx context.Context, unbondingDelegation types.UnbondingDelegation,
 	infractionHeight int64, slashFactor math.LegacyDec,
 ) (totalSlashAmount math.Int, err error) {
-<<<<<<< HEAD
-	now := k.HeaderService.HeaderInfo(ctx).Time
-=======
 	sdkCtx := sdk.UnwrapSDKContext(ctx)
 	now := sdkCtx.BlockHeader().Time
->>>>>>> 4f445ed9
 	totalSlashAmount = math.ZeroInt()
 	burnedAmount := math.ZeroInt()
 
@@ -316,7 +249,7 @@
 			continue
 		}
 
-		if entry.IsMature(now) {
+		if entry.IsMature(now) && !entry.OnHold() {
 			// Unbonding delegation no longer eligible for slashing, skip it
 			continue
 		}
@@ -361,12 +294,8 @@
 func (k Keeper) SlashRedelegation(ctx context.Context, srcValidator types.Validator, redelegation types.Redelegation,
 	infractionHeight int64, slashFactor math.LegacyDec,
 ) (totalSlashAmount math.Int, err error) {
-<<<<<<< HEAD
-	now := k.HeaderService.HeaderInfo(ctx).Time
-=======
 	sdkCtx := sdk.UnwrapSDKContext(ctx)
 	now := sdkCtx.BlockHeader().Time
->>>>>>> 4f445ed9
 	totalSlashAmount = math.ZeroInt()
 	bondedBurnedAmount, notBondedBurnedAmount := math.ZeroInt(), math.ZeroInt()
 
@@ -397,52 +326,9 @@
 		slashAmount := slashAmountDec.TruncateInt()
 		totalSlashAmount = totalSlashAmount.Add(slashAmount)
 
-<<<<<<< HEAD
-		// Handle undelegation after redelegation
-		// Prioritize slashing unbondingDelegation than delegation
-		unbondingDelegation, err := k.UnbondingDelegations.Get(ctx, collections.Join(delegatorAddress, valDstAddr))
-		if err == nil {
-			for i, entry := range unbondingDelegation.Entries {
-				// slash with the amount of `slashAmount` if possible, else slash all unbonding token
-				unbondingSlashAmount := math.MinInt(slashAmount, entry.Balance)
-
-				switch {
-				// There's no token to slash
-				case unbondingSlashAmount.IsZero():
-					continue
-				// If unbonding started before this height, stake didn't contribute to infraction
-				case entry.CreationHeight < infractionHeight:
-					continue
-				// Unbonding delegation no longer eligible for slashing, skip it
-				case entry.IsMature(now):
-					continue
-				// Slash the unbonding delegation
-				default:
-					// update remaining slashAmount
-					slashAmount = slashAmount.Sub(unbondingSlashAmount)
-
-					notBondedBurnedAmount = notBondedBurnedAmount.Add(unbondingSlashAmount)
-					entry.Balance = entry.Balance.Sub(unbondingSlashAmount)
-					unbondingDelegation.Entries[i] = entry
-					if err = k.SetUnbondingDelegation(ctx, unbondingDelegation); err != nil {
-						return math.ZeroInt(), err
-					}
-				}
-			}
-		}
-
-		// Slash the moved delegation
-		// Unbond from target validator
-		if slashAmount.IsZero() {
-			continue
-		}
-
-		dstVal, err := k.GetValidator(ctx, valDstAddr)
-=======
 		validatorDstAddress, err := sdk.ValAddressFromBech32(redelegation.ValidatorDstAddress)
->>>>>>> 4f445ed9
-		if err != nil {
-			return math.ZeroInt(), err
+		if err != nil {
+			panic(err)
 		}
 		// Handle undelegation after redelegation
 		// Prioritize slashing unbondingDelegation than delegation
@@ -477,17 +363,6 @@
 			}
 		}
 
-<<<<<<< HEAD
-		sharesToUnbond, err := dstVal.SharesFromTokensTruncated(slashAmount)
-		if sharesToUnbond.IsZero() {
-			continue
-		} else if err != nil {
-			return math.ZeroInt(), err
-		}
-
-		// Delegations can be dynamic hence need to be looked up on every redelegation entry loop.
-		delegation, err := k.Delegations.Get(ctx, collections.Join(sdk.AccAddress(delegatorAddress), sdk.ValAddress(valDstAddr)))
-=======
 		// Slash the moved delegation
 
 		// Unbond from target validator
@@ -497,7 +372,6 @@
 		}
 
 		delegation, err := k.GetDelegation(ctx, delegatorAddress, valDstAddr)
->>>>>>> 4f445ed9
 		if err != nil {
 			// If deleted, delegation has zero shares, and we can't unbond any more
 			continue
@@ -513,27 +387,19 @@
 		}
 
 		dstValidator, err := k.GetValidator(ctx, valDstAddr)
-<<<<<<< HEAD
-		isNotFoundErr := errors.Is(err, types.ErrNoValidatorFound)
-		if err != nil && !isNotFoundErr {
-=======
-		if err != nil {
->>>>>>> 4f445ed9
+		if err != nil {
 			return math.ZeroInt(), err
 		}
 
 		// tokens of a redelegation currently live in the destination validator
-		// therefore we must burn tokens from the destination-validator's bonding status
+		// therefor we must burn tokens from the destination-validator's bonding status
 		switch {
-		// this case covers for when a validator is removed from the set when his bond drops down to 0.
-		case isNotFoundErr:
-			notBondedBurnedAmount = notBondedBurnedAmount.Add(tokensToBurn)
 		case dstValidator.IsBonded():
 			bondedBurnedAmount = bondedBurnedAmount.Add(tokensToBurn)
 		case dstValidator.IsUnbonded() || dstValidator.IsUnbonding():
 			notBondedBurnedAmount = notBondedBurnedAmount.Add(tokensToBurn)
 		default:
-			return math.ZeroInt(), errors.New("unknown validator status")
+			panic("unknown validator status")
 		}
 	}
 
