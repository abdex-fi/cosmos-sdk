package keeper_test

import (
	"testing"
	"time"

<<<<<<< HEAD
	gogoproto "github.com/cosmos/gogoproto/proto"
	gogoprotoany "github.com/cosmos/gogoproto/types/any"
=======
	cmtproto "github.com/cometbft/cometbft/proto/tendermint/types"
	cmttime "github.com/cometbft/cometbft/types/time"
>>>>>>> 4f445ed9
	"github.com/stretchr/testify/suite"
	"go.uber.org/mock/gomock"

	"cosmossdk.io/core/address"
	"cosmossdk.io/core/header"
	coretesting "cosmossdk.io/core/testing"
	"cosmossdk.io/log"
	storetypes "cosmossdk.io/store/types"
	"cosmossdk.io/x/authz"
	authzkeeper "cosmossdk.io/x/authz/keeper"
	authzmodule "cosmossdk.io/x/authz/module"
	authztestutil "cosmossdk.io/x/authz/testutil"
	banktypes "cosmossdk.io/x/bank/types"

	"github.com/cosmos/cosmos-sdk/baseapp"
	addresscodec "github.com/cosmos/cosmos-sdk/codec/address"
	codectestutil "github.com/cosmos/cosmos-sdk/codec/testutil"
	"github.com/cosmos/cosmos-sdk/runtime"
	"github.com/cosmos/cosmos-sdk/testutil"
	simtestutil "github.com/cosmos/cosmos-sdk/testutil/sims"
	sdk "github.com/cosmos/cosmos-sdk/types"
	moduletestutil "github.com/cosmos/cosmos-sdk/types/module/testutil"
)

var (
	bankSendAuthMsgType = banktypes.SendAuthorization{}.MsgTypeURL()
	coins10             = sdk.NewCoins(sdk.NewInt64Coin("stake", 10))
	coins100            = sdk.NewCoins(sdk.NewInt64Coin("stake", 100))
	coins1000           = sdk.NewCoins(sdk.NewInt64Coin("stake", 1000))
)

type TestSuite struct {
	suite.Suite

	ctx         sdk.Context
	addrs       []sdk.AccAddress
	authzKeeper authzkeeper.Keeper
	bankKeeper  *authztestutil.MockBankKeeper
	baseApp     *baseapp.BaseApp
	encCfg      moduletestutil.TestEncodingConfig
	queryClient authz.QueryClient
	msgSrvr     authz.MsgServer
	addrCdc     address.Codec
}

func (s *TestSuite) SetupTest() {
	key := storetypes.NewKVStoreKey(authzkeeper.StoreKey)
	storeService := runtime.NewKVStoreService(key)
	testCtx := testutil.DefaultContextWithDB(s.T(), key, storetypes.NewTransientStoreKey("transient_test"))
	s.ctx = testCtx.Ctx.WithHeaderInfo(header.Info{Time: time.Now().Round(0).UTC()})
	s.encCfg = moduletestutil.MakeTestEncodingConfig(codectestutil.CodecOptions{}, authzmodule.AppModule{})

	s.baseApp = baseapp.NewBaseApp(
		"authz",
		log.NewNopLogger(),
		testCtx.DB,
		s.encCfg.TxConfig.TxDecoder(),
	)
	s.baseApp.SetCMS(testCtx.CMS)
	s.baseApp.SetInterfaceRegistry(s.encCfg.InterfaceRegistry)

	s.addrs = simtestutil.CreateIncrementalAccounts(7)

	// gomock initializations
	ctrl := gomock.NewController(s.T())
<<<<<<< HEAD
=======
	s.accountKeeper = authztestutil.NewMockAccountKeeper(ctrl)
	s.accountKeeper.EXPECT().AddressCodec().Return(address.NewBech32Codec("cosmos")).AnyTimes()

>>>>>>> 4f445ed9
	s.bankKeeper = authztestutil.NewMockBankKeeper(ctrl)
	s.bankKeeper.EXPECT().Send(gomock.Any(), gomock.Any()).Return(&banktypes.MsgSendResponse{}, nil).AnyTimes()
	banktypes.RegisterInterfaces(s.encCfg.InterfaceRegistry)
	banktypes.RegisterMsgServer(s.baseApp.MsgServiceRouter(), s.bankKeeper)
	s.bankKeeper.EXPECT().BlockedAddr(gomock.Any()).Return(false).AnyTimes()

<<<<<<< HEAD
	env := runtime.NewEnvironment(storeService, coretesting.NewNopLogger(), runtime.EnvWithQueryRouterService(s.baseApp.GRPCQueryRouter()), runtime.EnvWithMsgRouterService(s.baseApp.MsgServiceRouter()))
	s.addrCdc = addresscodec.NewBech32Codec("cosmos")
	s.authzKeeper = authzkeeper.NewKeeper(env, s.encCfg.Codec, s.addrCdc)
=======
	s.authzKeeper = authzkeeper.NewKeeper(storeService, s.encCfg.Codec, s.baseApp.MsgServiceRouter(), s.accountKeeper).SetBankKeeper(s.bankKeeper)
>>>>>>> 4f445ed9

	queryHelper := baseapp.NewQueryServerTestHelper(s.ctx, s.encCfg.InterfaceRegistry)
	authz.RegisterQueryServer(queryHelper, s.authzKeeper)
	authz.RegisterMsgServer(s.baseApp.MsgServiceRouter(), s.authzKeeper)
	queryClient := authz.NewQueryClient(queryHelper)
	s.queryClient = queryClient

	s.msgSrvr = s.authzKeeper
}

func (s *TestSuite) TestKeeper() {
	ctx, addrs := s.ctx, s.addrs
	now := ctx.HeaderInfo().Time
	require := s.Require()

	granterAddr := addrs[0]
	grantee1Addr := addrs[1]
	grantee2Addr := addrs[2]
	grantee3Addr := addrs[3]
	grantees := []sdk.AccAddress{grantee1Addr, grantee2Addr, grantee3Addr}

	s.T().Log("verify that no authorization returns nil")
	authorizations, err := s.authzKeeper.GetAuthorizations(ctx, granteeAddr, granterAddr)
	require.NoError(err)
	require.Len(authorizations, 0)

	s.T().Log("verify save, get and delete work for grants")
	sendAutz := &banktypes.SendAuthorization{SpendLimit: coins100}
	expire := now.AddDate(1, 0, 0)
	for _, grantee := range grantees {
		err = s.authzKeeper.SaveGrant(ctx, grantee, granterAddr, sendAutz, &expire)
		require.NoError(err)
	}

	for _, grantee := range grantees {
		authorizations, err = s.authzKeeper.GetAuthorizations(ctx, grantee, granterAddr)
		require.NoError(err)
		require.Len(authorizations, 1)
	}

	// Delete a single grant
	err = s.authzKeeper.DeleteGrant(ctx, grantee1Addr, granterAddr, sendAutz.MsgTypeURL())
	require.NoError(err)

	authorizations, err = s.authzKeeper.GetAuthorizations(ctx, grantee1Addr, granterAddr)
	require.NoError(err)
	require.Len(authorizations, 0)
	authorizations, err = s.authzKeeper.GetAuthorizations(ctx, grantee2Addr, granterAddr)
	require.NoError(err)
	require.Len(authorizations, 1)
	authorizations, err = s.authzKeeper.GetAuthorizations(ctx, grantee3Addr, granterAddr)
	require.NoError(err)
	require.Len(authorizations, 1)

	// Delete all grants for a granter
	err = s.authzKeeper.DeleteAllGrants(ctx, granterAddr)
	require.NoError(err)

	authorizations, err = s.authzKeeper.GetAuthorizations(ctx, grantee1Addr, granterAddr)
	require.NoError(err)
	require.Len(authorizations, 0)
	authorizations, err = s.authzKeeper.GetAuthorizations(ctx, grantee2Addr, granterAddr)
	require.NoError(err)
	require.Len(authorizations, 0)
	authorizations, err = s.authzKeeper.GetAuthorizations(ctx, grantee3Addr, granterAddr)
	require.NoError(err)
	require.Len(authorizations, 0)

	// Delete all grants for a granter with no grants, should error
	err = s.authzKeeper.DeleteAllGrants(ctx, granterAddr)
	require.Error(err)

	s.T().Log("verify granting same authorization overwrite existing authorization")
	err = s.authzKeeper.SaveGrant(ctx, granteeAddr, granterAddr, sendAutz, &expire)
	require.NoError(err)

	authorizations, err = s.authzKeeper.GetAuthorizations(ctx, granteeAddr, granterAddr)
	require.NoError(err)
	require.Len(authorizations, 1)

	sendAutz = &banktypes.SendAuthorization{SpendLimit: coins1000}
	err = s.authzKeeper.SaveGrant(ctx, granteeAddr, granterAddr, sendAutz, &expire)
	require.NoError(err)
	authorizations, err = s.authzKeeper.GetAuthorizations(ctx, granteeAddr, granterAddr)
	require.NoError(err)
	require.Len(authorizations, 1)
	authorization := authorizations[0]
	sendAuth := authorization.(*banktypes.SendAuthorization)
	require.Equal(sendAuth.SpendLimit, sendAutz.SpendLimit)
	require.Equal(sendAuth.MsgTypeURL(), sendAutz.MsgTypeURL())

	s.T().Log("verify removing non existing authorization returns error")
	err = s.authzKeeper.DeleteGrant(ctx, granterAddr, granteeAddr, "abcd")
	s.Require().Error(err)
}

func (s *TestSuite) TestKeeperIter() {
	ctx, addrs := s.ctx, s.addrs

	granterAddr := addrs[0]
	granteeAddr := addrs[1]
	granter2Addr := addrs[2]
	e := ctx.HeaderInfo().Time.AddDate(1, 0, 0)
	sendAuthz := banktypes.NewSendAuthorization(coins100, nil, s.addrCdc)

	err := s.authzKeeper.SaveGrant(ctx, granteeAddr, granterAddr, sendAuthz, &e)
	s.Require().NoError(err)

<<<<<<< HEAD
	err = s.authzKeeper.SaveGrant(ctx, granteeAddr, granter2Addr, sendAuthz, &e)
	s.Require().NoError(err)
=======
	s.Require().NoError(s.authzKeeper.SaveGrant(ctx, granteeAddr, granterAddr, sendAuthz, &e))
	s.Require().NoError(s.authzKeeper.SaveGrant(ctx, granteeAddr, granter2Addr, sendAuthz, &e))
>>>>>>> 4f445ed9

	_ = s.authzKeeper.IterateGrants(ctx, func(granter, grantee sdk.AccAddress, grant authz.Grant) (bool, error) {
		s.Require().Equal(granteeAddr, grantee)
		s.Require().Contains([]sdk.AccAddress{granterAddr, granter2Addr}, granter)
		return true, nil
	})
}

func (s *TestSuite) TestKeeperGranterGrantsIter() {
	ctx, addrs := s.ctx, s.addrs

	granterAddr := addrs[0]
	granter2Addr := addrs[1]
	granteeAddr := addrs[2]
	grantee2Addr := addrs[3]
	grantee3Addr := addrs[4]
	e := ctx.HeaderInfo().Time.AddDate(1, 0, 0)
	sendAuthz := banktypes.NewSendAuthorization(coins100, nil, s.addrCdc)

	err := s.authzKeeper.SaveGrant(ctx, granteeAddr, granterAddr, sendAuthz, &e)
	s.Require().NoError(err)

	err = s.authzKeeper.SaveGrant(ctx, grantee2Addr, granterAddr, sendAuthz, &e)
	s.Require().NoError(err)

	err = s.authzKeeper.SaveGrant(ctx, grantee3Addr, granter2Addr, sendAuthz, &e)
	s.Require().NoError(err)

	_ = s.authzKeeper.IterateGranterGrants(ctx, granterAddr, func(grantee sdk.AccAddress, msgType string) (bool, error) {
		s.Require().Contains([]sdk.AccAddress{granteeAddr, grantee2Addr}, grantee)
		s.Require().NotContains([]sdk.AccAddress{grantee3Addr}, grantee)
		return true, nil
	})

	_ = s.authzKeeper.IterateGranterGrants(ctx, granter2Addr, func(grantee sdk.AccAddress, msgType string) (bool, error) {
		s.Require().Equal(grantee3Addr, grantee)
		s.Require().NotContains([]sdk.AccAddress{granteeAddr, grantee2Addr}, grantee)
		return true, nil
	})
}

func (s *TestSuite) TestDispatchAction() {
	addrs := s.addrs
	require := s.Require()
	now := s.ctx.HeaderInfo().Time

	granterAddr := addrs[0]
	granteeAddr := addrs[1]
	granterStrAddr, err := s.addrCdc.BytesToString(addrs[0])
	s.Require().NoError(err)
	granteeStrAddr, err := s.addrCdc.BytesToString(addrs[1])
	s.Require().NoError(err)
	recipientStrAddr, err := s.addrCdc.BytesToString(addrs[2])
	s.Require().NoError(err)
	a := banktypes.NewSendAuthorization(coins100, nil, s.addrCdc)

	testCases := []struct {
		name       string
		req        authz.MsgExec
		expectErr  bool
		errMsg     string
		expectResp string
		preRun     func() sdk.Context
		postRun    func()
	}{
		{
			"expect error authorization not found",
			authz.NewMsgExec(granteeStrAddr, []sdk.Msg{
				&banktypes.MsgSend{
					Amount:      coins10,
					FromAddress: granterStrAddr,
					ToAddress:   recipientStrAddr,
				},
			}),
			true,
			"authorization not found",
			"",
			func() sdk.Context {
				// remove any existing authorizations
<<<<<<< HEAD
				err := s.authzKeeper.DeleteGrant(s.ctx, granteeAddr, granterAddr, bankSendAuthMsgType)
				require.Error(err)
=======
				_ = s.authzKeeper.DeleteGrant(s.ctx, granteeAddr, granterAddr, bankSendAuthMsgType)
>>>>>>> 4f445ed9
				return s.ctx
			},
			func() {},
		},
		{
			"expect error expired authorization",
			authz.NewMsgExec(granteeStrAddr, []sdk.Msg{
				&banktypes.MsgSend{
					Amount:      coins10,
					FromAddress: granterStrAddr,
					ToAddress:   recipientStrAddr,
				},
			}),
			true,
			"authorization expired",
			"",
			func() sdk.Context {
				e := now.AddDate(0, 0, 1)
				err := s.authzKeeper.SaveGrant(s.ctx, granteeAddr, granterAddr, a, &e)
				require.NoError(err)
				return s.ctx.WithHeaderInfo(header.Info{Time: s.ctx.HeaderInfo().Time.AddDate(0, 0, 2)})
			},
			func() {},
		},
		{
			"expect error over spent limit",
			authz.NewMsgExec(granteeStrAddr, []sdk.Msg{
				&banktypes.MsgSend{
					Amount:      coins1000,
					FromAddress: granterStrAddr,
					ToAddress:   recipientStrAddr,
				},
			}),
			true,
			"requested amount is more than spend limit",
			"",
			func() sdk.Context {
				e := now.AddDate(0, 1, 0)
				err := s.authzKeeper.SaveGrant(s.ctx, granteeAddr, granterAddr, a, &e)
				require.NoError(err)
				return s.ctx
			},
			func() {},
		},
		{
			"valid test verify amount left",
			authz.NewMsgExec(granteeStrAddr, []sdk.Msg{
				&banktypes.MsgSend{
					Amount:      coins10,
					FromAddress: granterStrAddr,
					ToAddress:   recipientStrAddr,
				},
			}),
			false,
			"",
			"/cosmos.bank.v1beta1.MsgSendResponse",
			func() sdk.Context {
				e := now.AddDate(0, 1, 0)
				err := s.authzKeeper.SaveGrant(s.ctx, granteeAddr, granterAddr, a, &e)
				require.NoError(err)
				return s.ctx
			},
			func() {
				authzs, err := s.authzKeeper.GetAuthorizations(s.ctx, granteeAddr, granterAddr)
				require.NoError(err)
				require.Len(authzs, 1)
				authorization := authzs[0].(*banktypes.SendAuthorization)
				require.NotNil(authorization)
				require.Equal(authorization.SpendLimit, coins100.Sub(coins10...))
			},
		},
		{
			"valid test verify authorization is removed when it is used up",
			authz.NewMsgExec(granteeStrAddr, []sdk.Msg{
				&banktypes.MsgSend{
					Amount:      coins100,
					FromAddress: granterStrAddr,
					ToAddress:   recipientStrAddr,
				},
			}),
			false,
			"",
			"/cosmos.bank.v1beta1.MsgSendResponse",
			func() sdk.Context {
				e := now.AddDate(0, 1, 0)
				err := s.authzKeeper.SaveGrant(s.ctx, granteeAddr, granterAddr, a, &e)
				require.NoError(err)
				return s.ctx
			},
			func() {
				authzs, err := s.authzKeeper.GetAuthorizations(s.ctx, granteeAddr, granterAddr)
				require.NoError(err)
				require.Len(authzs, 0)
			},
		},
	}

	for _, tc := range testCases {
		s.Run(tc.name, func() {
			ctx := tc.preRun()
			executeMsgs, err := tc.req.GetMessages()
			require.NoError(err)
			result, err := s.authzKeeper.DispatchActions(ctx, granteeAddr, executeMsgs)
			if tc.expectErr {
				require.Error(err)
				require.Nil(result)
				require.Contains(err.Error(), tc.errMsg)
			} else {
				require.NoError(err)
				require.NotEmpty(result)
				// unmarshal the result
				for _, res := range result {
					var msgRes gogoprotoany.Any
					err := gogoproto.Unmarshal(res, &msgRes)
					require.NoError(err)
					require.NotNil(msgRes)
					require.Equal(msgRes.TypeUrl, tc.expectResp)
				}
			}
			tc.postRun()
		})
	}
}

// Tests that all msg events included in an authz MsgExec tx
// Ref: https://github.com/cosmos/cosmos-sdk/issues/9501
func (s *TestSuite) TestDispatchedEvents() {
	require := s.Require()
	addrs := s.addrs
	granterAddr := addrs[0]
	granteeAddr := addrs[1]
	granterStrAddr, err := s.addrCdc.BytesToString(addrs[0])
	s.Require().NoError(err)
	granteeStrAddr, err := s.addrCdc.BytesToString(addrs[1])
	s.Require().NoError(err)
	recipientStrAddr, err := s.addrCdc.BytesToString(addrs[2])
	s.Require().NoError(err)
	expiration := s.ctx.HeaderInfo().Time.Add(1 * time.Second) // must be in the future

	msgs := authz.NewMsgExec(granteeStrAddr, []sdk.Msg{
		&banktypes.MsgSend{
			Amount:      coins10,
			FromAddress: granterStrAddr,
			ToAddress:   recipientStrAddr,
		},
	})

	// grant authorization
	err = s.authzKeeper.SaveGrant(s.ctx, granteeAddr, granterAddr, &banktypes.SendAuthorization{SpendLimit: coins10}, &expiration)
	require.NoError(err)
	authorizations, err := s.authzKeeper.GetAuthorizations(s.ctx, granteeAddr, granterAddr)
	require.NoError(err)
	require.Len(authorizations, 1)
	authorization := authorizations[0].(*banktypes.SendAuthorization)
	require.Equal(authorization.MsgTypeURL(), bankSendAuthMsgType)

	executeMsgs, err := msgs.GetMessages()
	require.NoError(err)

	result, err := s.authzKeeper.DispatchActions(s.ctx, granteeAddr, executeMsgs)
	require.NoError(err)
	require.NotNil(result)

	events := s.ctx.EventManager().Events()

	// get last 5 events (events that occur *after* the grant)
	events = events[len(events)-2:]

	requiredEvents := map[string]bool{
		"cosmos.authz.v1beta1.EventGrant":  true,
		"cosmos.authz.v1beta1.EventRevoke": true,
	}
	for _, e := range events {
		requiredEvents[e.Type] = true
	}
	for _, v := range requiredEvents {
		require.True(v)
	}
}

func (s *TestSuite) TestDequeueAllGrantsQueue() {
	require := s.Require()
	addrs := s.addrs
	granter := addrs[0]
	grantee := addrs[1]
	grantee1 := addrs[2]
	exp := s.ctx.HeaderInfo().Time.AddDate(0, 0, 1)
	a := banktypes.SendAuthorization{SpendLimit: coins100}

	// create few authorizations
	err := s.authzKeeper.SaveGrant(s.ctx, grantee, granter, &a, &exp)
	require.NoError(err)

	err = s.authzKeeper.SaveGrant(s.ctx, grantee1, granter, &a, &exp)
	require.NoError(err)

	exp2 := exp.AddDate(0, 1, 0)
	err = s.authzKeeper.SaveGrant(s.ctx, granter, grantee1, &a, &exp2)
	require.NoError(err)

	exp2 = exp.AddDate(2, 0, 0)
	err = s.authzKeeper.SaveGrant(s.ctx, granter, grantee, &a, &exp2)
	require.NoError(err)

	newCtx := s.ctx.WithHeaderInfo(header.Info{Time: exp.AddDate(1, 0, 0)})
	err = s.authzKeeper.DequeueAndDeleteExpiredGrants(newCtx, 200)
	require.NoError(err)

	s.T().Log("verify expired grants are pruned from the state")
	authzs, err := s.authzKeeper.GetAuthorizations(newCtx, grantee, granter)
	require.NoError(err)
	require.Len(authzs, 0)

	authzs, err = s.authzKeeper.GetAuthorizations(newCtx, granter, grantee1)
	require.NoError(err)
	require.Len(authzs, 0)

	authzs, err = s.authzKeeper.GetAuthorizations(newCtx, grantee1, granter)
	require.NoError(err)
	require.Len(authzs, 0)

	authzs, err = s.authzKeeper.GetAuthorizations(newCtx, granter, grantee)
	require.NoError(err)
	require.Len(authzs, 1)
}

func (s *TestSuite) TestGetAuthorization() {
	addr1 := s.addrs[3]
	addr2 := s.addrs[4]
	addr3 := s.addrs[5]
	addr4 := s.addrs[6]

	genAuthMulti := authz.NewGenericAuthorization(sdk.MsgTypeURL(&banktypes.MsgMultiSend{}))
	genAuthSend := authz.NewGenericAuthorization(sdk.MsgTypeURL(&banktypes.MsgSend{}))
	sendAuth := banktypes.NewSendAuthorization(coins10, nil, s.addrCdc)

	start := s.ctx.HeaderInfo().Time
	expired := start.Add(time.Duration(1) * time.Second)
	notExpired := start.Add(time.Duration(5) * time.Hour)

	s.Require().NoError(s.authzKeeper.SaveGrant(s.ctx, addr1, addr2, genAuthMulti, nil), "creating grant 1->2")
	s.Require().NoError(s.authzKeeper.SaveGrant(s.ctx, addr1, addr3, genAuthSend, &expired), "creating grant 1->3")
	s.Require().NoError(s.authzKeeper.SaveGrant(s.ctx, addr1, addr4, sendAuth, &notExpired), "creating grant 1->4")
	// Without access to private keeper methods, I don't know how to save a grant with an invalid authorization.
	newCtx := s.ctx.WithHeaderInfo(header.Info{Time: start.Add(time.Duration(1) * time.Minute)})

	tests := []struct {
		name    string
		grantee sdk.AccAddress
		granter sdk.AccAddress
		msgType string
		expAuth authz.Authorization
		expExp  *time.Time
	}{
		{
			name:    "grant has nil exp and is returned",
			grantee: addr1,
			granter: addr2,
			msgType: genAuthMulti.MsgTypeURL(),
			expAuth: genAuthMulti,
			expExp:  nil,
		},
		{
			name:    "grant is expired not returned",
			grantee: addr1,
			granter: addr3,
			msgType: genAuthSend.MsgTypeURL(),
			expAuth: nil,
			expExp:  nil,
		},
		{
			name:    "grant is not expired and is returned",
			grantee: addr1,
			granter: addr4,
			msgType: sendAuth.MsgTypeURL(),
			expAuth: sendAuth,
			expExp:  &notExpired,
		},
		{
			name:    "grant is not expired but wrong msg type returns nil",
			grantee: addr1,
			granter: addr4,
			msgType: genAuthMulti.MsgTypeURL(),
			expAuth: nil,
			expExp:  nil,
		},
		{
			name:    "no grant exists between the two",
			grantee: addr2,
			granter: addr3,
			msgType: genAuthSend.MsgTypeURL(),
			expAuth: nil,
			expExp:  nil,
		},
	}

	for _, tc := range tests {
		s.Run(tc.name, func() {
			actAuth, actExp := s.authzKeeper.GetAuthorization(newCtx, tc.grantee, tc.granter, tc.msgType)
			s.Assert().Equal(tc.expAuth, actAuth, "authorization")
			s.Assert().Equal(tc.expExp, actExp, "expiration")
		})
	}
}

func (s *TestSuite) TestGetAuthorizations() {
	require := s.Require()
	addr1 := s.addrs[1]
	addr2 := s.addrs[2]

	genAuthMulti := authz.NewGenericAuthorization(sdk.MsgTypeURL(&banktypes.MsgMultiSend{}))
	genAuthSend := authz.NewGenericAuthorization(sdk.MsgTypeURL(&banktypes.MsgSend{}))

<<<<<<< HEAD
	start := s.ctx.HeaderInfo().Time
=======
	start := s.ctx.BlockHeader().Time
>>>>>>> 4f445ed9
	expired := start.Add(time.Duration(1) * time.Second)

	s.Require().NoError(s.authzKeeper.SaveGrant(s.ctx, addr1, addr2, genAuthMulti, &expired), "creating multi send grant 1->2")
	s.Require().NoError(s.authzKeeper.SaveGrant(s.ctx, addr1, addr2, genAuthSend, &expired), "creating send grant 1->2")

	authzs, err := s.authzKeeper.GetAuthorizations(s.ctx, addr1, addr2)
	require.NoError(err)
	require.Len(authzs, 2)
	require.Equal(sdk.MsgTypeURL(&banktypes.MsgMultiSend{}), authzs[0].MsgTypeURL())
	require.Equal(sdk.MsgTypeURL(&banktypes.MsgSend{}), authzs[1].MsgTypeURL())
}

func TestTestSuite(t *testing.T) {
	suite.Run(t, new(TestSuite))
}<|MERGE_RESOLUTION|>--- conflicted
+++ resolved
@@ -4,35 +4,26 @@
 	"testing"
 	"time"
 
-<<<<<<< HEAD
-	gogoproto "github.com/cosmos/gogoproto/proto"
-	gogoprotoany "github.com/cosmos/gogoproto/types/any"
-=======
 	cmtproto "github.com/cometbft/cometbft/proto/tendermint/types"
 	cmttime "github.com/cometbft/cometbft/types/time"
->>>>>>> 4f445ed9
 	"github.com/stretchr/testify/suite"
 	"go.uber.org/mock/gomock"
 
-	"cosmossdk.io/core/address"
-	"cosmossdk.io/core/header"
-	coretesting "cosmossdk.io/core/testing"
 	"cosmossdk.io/log"
 	storetypes "cosmossdk.io/store/types"
-	"cosmossdk.io/x/authz"
-	authzkeeper "cosmossdk.io/x/authz/keeper"
-	authzmodule "cosmossdk.io/x/authz/module"
-	authztestutil "cosmossdk.io/x/authz/testutil"
-	banktypes "cosmossdk.io/x/bank/types"
 
 	"github.com/cosmos/cosmos-sdk/baseapp"
-	addresscodec "github.com/cosmos/cosmos-sdk/codec/address"
-	codectestutil "github.com/cosmos/cosmos-sdk/codec/testutil"
+	"github.com/cosmos/cosmos-sdk/codec/address"
 	"github.com/cosmos/cosmos-sdk/runtime"
 	"github.com/cosmos/cosmos-sdk/testutil"
 	simtestutil "github.com/cosmos/cosmos-sdk/testutil/sims"
 	sdk "github.com/cosmos/cosmos-sdk/types"
 	moduletestutil "github.com/cosmos/cosmos-sdk/types/module/testutil"
+	"github.com/cosmos/cosmos-sdk/x/authz"
+	authzkeeper "github.com/cosmos/cosmos-sdk/x/authz/keeper"
+	authzmodule "github.com/cosmos/cosmos-sdk/x/authz/module"
+	authztestutil "github.com/cosmos/cosmos-sdk/x/authz/testutil"
+	banktypes "github.com/cosmos/cosmos-sdk/x/bank/types"
 )
 
 var (
@@ -45,23 +36,23 @@
 type TestSuite struct {
 	suite.Suite
 
-	ctx         sdk.Context
-	addrs       []sdk.AccAddress
-	authzKeeper authzkeeper.Keeper
-	bankKeeper  *authztestutil.MockBankKeeper
-	baseApp     *baseapp.BaseApp
-	encCfg      moduletestutil.TestEncodingConfig
-	queryClient authz.QueryClient
-	msgSrvr     authz.MsgServer
-	addrCdc     address.Codec
+	ctx           sdk.Context
+	addrs         []sdk.AccAddress
+	authzKeeper   authzkeeper.Keeper
+	accountKeeper *authztestutil.MockAccountKeeper
+	bankKeeper    *authztestutil.MockBankKeeper
+	baseApp       *baseapp.BaseApp
+	encCfg        moduletestutil.TestEncodingConfig
+	queryClient   authz.QueryClient
+	msgSrvr       authz.MsgServer
 }
 
 func (s *TestSuite) SetupTest() {
 	key := storetypes.NewKVStoreKey(authzkeeper.StoreKey)
 	storeService := runtime.NewKVStoreService(key)
 	testCtx := testutil.DefaultContextWithDB(s.T(), key, storetypes.NewTransientStoreKey("transient_test"))
-	s.ctx = testCtx.Ctx.WithHeaderInfo(header.Info{Time: time.Now().Round(0).UTC()})
-	s.encCfg = moduletestutil.MakeTestEncodingConfig(codectestutil.CodecOptions{}, authzmodule.AppModule{})
+	s.ctx = testCtx.Ctx.WithBlockHeader(cmtproto.Header{Time: cmttime.Now()})
+	s.encCfg = moduletestutil.MakeTestEncodingConfig(authzmodule.AppModuleBasic{})
 
 	s.baseApp = baseapp.NewBaseApp(
 		"authz",
@@ -76,29 +67,18 @@
 
 	// gomock initializations
 	ctrl := gomock.NewController(s.T())
-<<<<<<< HEAD
-=======
 	s.accountKeeper = authztestutil.NewMockAccountKeeper(ctrl)
 	s.accountKeeper.EXPECT().AddressCodec().Return(address.NewBech32Codec("cosmos")).AnyTimes()
 
->>>>>>> 4f445ed9
 	s.bankKeeper = authztestutil.NewMockBankKeeper(ctrl)
-	s.bankKeeper.EXPECT().Send(gomock.Any(), gomock.Any()).Return(&banktypes.MsgSendResponse{}, nil).AnyTimes()
 	banktypes.RegisterInterfaces(s.encCfg.InterfaceRegistry)
 	banktypes.RegisterMsgServer(s.baseApp.MsgServiceRouter(), s.bankKeeper)
 	s.bankKeeper.EXPECT().BlockedAddr(gomock.Any()).Return(false).AnyTimes()
 
-<<<<<<< HEAD
-	env := runtime.NewEnvironment(storeService, coretesting.NewNopLogger(), runtime.EnvWithQueryRouterService(s.baseApp.GRPCQueryRouter()), runtime.EnvWithMsgRouterService(s.baseApp.MsgServiceRouter()))
-	s.addrCdc = addresscodec.NewBech32Codec("cosmos")
-	s.authzKeeper = authzkeeper.NewKeeper(env, s.encCfg.Codec, s.addrCdc)
-=======
 	s.authzKeeper = authzkeeper.NewKeeper(storeService, s.encCfg.Codec, s.baseApp.MsgServiceRouter(), s.accountKeeper).SetBankKeeper(s.bankKeeper)
->>>>>>> 4f445ed9
 
 	queryHelper := baseapp.NewQueryServerTestHelper(s.ctx, s.encCfg.InterfaceRegistry)
 	authz.RegisterQueryServer(queryHelper, s.authzKeeper)
-	authz.RegisterMsgServer(s.baseApp.MsgServiceRouter(), s.authzKeeper)
 	queryClient := authz.NewQueryClient(queryHelper)
 	s.queryClient = queryClient
 
@@ -107,65 +87,33 @@
 
 func (s *TestSuite) TestKeeper() {
 	ctx, addrs := s.ctx, s.addrs
-	now := ctx.HeaderInfo().Time
+	now := ctx.BlockTime()
 	require := s.Require()
 
 	granterAddr := addrs[0]
-	grantee1Addr := addrs[1]
-	grantee2Addr := addrs[2]
-	grantee3Addr := addrs[3]
-	grantees := []sdk.AccAddress{grantee1Addr, grantee2Addr, grantee3Addr}
+	granteeAddr := addrs[1]
 
 	s.T().Log("verify that no authorization returns nil")
 	authorizations, err := s.authzKeeper.GetAuthorizations(ctx, granteeAddr, granterAddr)
 	require.NoError(err)
 	require.Len(authorizations, 0)
 
-	s.T().Log("verify save, get and delete work for grants")
+	s.T().Log("verify save, get and delete")
 	sendAutz := &banktypes.SendAuthorization{SpendLimit: coins100}
 	expire := now.AddDate(1, 0, 0)
-	for _, grantee := range grantees {
-		err = s.authzKeeper.SaveGrant(ctx, grantee, granterAddr, sendAutz, &expire)
-		require.NoError(err)
-	}
-
-	for _, grantee := range grantees {
-		authorizations, err = s.authzKeeper.GetAuthorizations(ctx, grantee, granterAddr)
-		require.NoError(err)
-		require.Len(authorizations, 1)
-	}
-
-	// Delete a single grant
-	err = s.authzKeeper.DeleteGrant(ctx, grantee1Addr, granterAddr, sendAutz.MsgTypeURL())
-	require.NoError(err)
-
-	authorizations, err = s.authzKeeper.GetAuthorizations(ctx, grantee1Addr, granterAddr)
+	err = s.authzKeeper.SaveGrant(ctx, granteeAddr, granterAddr, sendAutz, &expire)
+	require.NoError(err)
+
+	authorizations, err = s.authzKeeper.GetAuthorizations(ctx, granteeAddr, granterAddr)
+	require.NoError(err)
+	require.Len(authorizations, 1)
+
+	err = s.authzKeeper.DeleteGrant(ctx, granteeAddr, granterAddr, sendAutz.MsgTypeURL())
+	require.NoError(err)
+
+	authorizations, err = s.authzKeeper.GetAuthorizations(ctx, granteeAddr, granterAddr)
 	require.NoError(err)
 	require.Len(authorizations, 0)
-	authorizations, err = s.authzKeeper.GetAuthorizations(ctx, grantee2Addr, granterAddr)
-	require.NoError(err)
-	require.Len(authorizations, 1)
-	authorizations, err = s.authzKeeper.GetAuthorizations(ctx, grantee3Addr, granterAddr)
-	require.NoError(err)
-	require.Len(authorizations, 1)
-
-	// Delete all grants for a granter
-	err = s.authzKeeper.DeleteAllGrants(ctx, granterAddr)
-	require.NoError(err)
-
-	authorizations, err = s.authzKeeper.GetAuthorizations(ctx, grantee1Addr, granterAddr)
-	require.NoError(err)
-	require.Len(authorizations, 0)
-	authorizations, err = s.authzKeeper.GetAuthorizations(ctx, grantee2Addr, granterAddr)
-	require.NoError(err)
-	require.Len(authorizations, 0)
-	authorizations, err = s.authzKeeper.GetAuthorizations(ctx, grantee3Addr, granterAddr)
-	require.NoError(err)
-	require.Len(authorizations, 0)
-
-	// Delete all grants for a granter with no grants, should error
-	err = s.authzKeeper.DeleteAllGrants(ctx, granterAddr)
-	require.Error(err)
 
 	s.T().Log("verify granting same authorization overwrite existing authorization")
 	err = s.authzKeeper.SaveGrant(ctx, granteeAddr, granterAddr, sendAutz, &expire)
@@ -197,139 +145,103 @@
 	granterAddr := addrs[0]
 	granteeAddr := addrs[1]
 	granter2Addr := addrs[2]
-	e := ctx.HeaderInfo().Time.AddDate(1, 0, 0)
-	sendAuthz := banktypes.NewSendAuthorization(coins100, nil, s.addrCdc)
-
-	err := s.authzKeeper.SaveGrant(ctx, granteeAddr, granterAddr, sendAuthz, &e)
-	s.Require().NoError(err)
-
-<<<<<<< HEAD
-	err = s.authzKeeper.SaveGrant(ctx, granteeAddr, granter2Addr, sendAuthz, &e)
-	s.Require().NoError(err)
-=======
+	e := ctx.BlockTime().AddDate(1, 0, 0)
+	sendAuthz := banktypes.NewSendAuthorization(coins100, nil)
+
 	s.Require().NoError(s.authzKeeper.SaveGrant(ctx, granteeAddr, granterAddr, sendAuthz, &e))
 	s.Require().NoError(s.authzKeeper.SaveGrant(ctx, granteeAddr, granter2Addr, sendAuthz, &e))
->>>>>>> 4f445ed9
-
-	_ = s.authzKeeper.IterateGrants(ctx, func(granter, grantee sdk.AccAddress, grant authz.Grant) (bool, error) {
+
+	s.authzKeeper.IterateGrants(ctx, func(granter, grantee sdk.AccAddress, grant authz.Grant) bool {
 		s.Require().Equal(granteeAddr, grantee)
 		s.Require().Contains([]sdk.AccAddress{granterAddr, granter2Addr}, granter)
-		return true, nil
-	})
-}
-
-func (s *TestSuite) TestKeeperGranterGrantsIter() {
-	ctx, addrs := s.ctx, s.addrs
-
-	granterAddr := addrs[0]
-	granter2Addr := addrs[1]
-	granteeAddr := addrs[2]
-	grantee2Addr := addrs[3]
-	grantee3Addr := addrs[4]
-	e := ctx.HeaderInfo().Time.AddDate(1, 0, 0)
-	sendAuthz := banktypes.NewSendAuthorization(coins100, nil, s.addrCdc)
-
-	err := s.authzKeeper.SaveGrant(ctx, granteeAddr, granterAddr, sendAuthz, &e)
-	s.Require().NoError(err)
-
-	err = s.authzKeeper.SaveGrant(ctx, grantee2Addr, granterAddr, sendAuthz, &e)
-	s.Require().NoError(err)
-
-	err = s.authzKeeper.SaveGrant(ctx, grantee3Addr, granter2Addr, sendAuthz, &e)
-	s.Require().NoError(err)
-
-	_ = s.authzKeeper.IterateGranterGrants(ctx, granterAddr, func(grantee sdk.AccAddress, msgType string) (bool, error) {
-		s.Require().Contains([]sdk.AccAddress{granteeAddr, grantee2Addr}, grantee)
-		s.Require().NotContains([]sdk.AccAddress{grantee3Addr}, grantee)
-		return true, nil
-	})
-
-	_ = s.authzKeeper.IterateGranterGrants(ctx, granter2Addr, func(grantee sdk.AccAddress, msgType string) (bool, error) {
-		s.Require().Equal(grantee3Addr, grantee)
-		s.Require().NotContains([]sdk.AccAddress{granteeAddr, grantee2Addr}, grantee)
-		return true, nil
+		return true
 	})
 }
 
 func (s *TestSuite) TestDispatchAction() {
 	addrs := s.addrs
 	require := s.Require()
-	now := s.ctx.HeaderInfo().Time
+	now := s.ctx.BlockTime()
 
 	granterAddr := addrs[0]
 	granteeAddr := addrs[1]
-	granterStrAddr, err := s.addrCdc.BytesToString(addrs[0])
-	s.Require().NoError(err)
-	granteeStrAddr, err := s.addrCdc.BytesToString(addrs[1])
-	s.Require().NoError(err)
-	recipientStrAddr, err := s.addrCdc.BytesToString(addrs[2])
-	s.Require().NoError(err)
-	a := banktypes.NewSendAuthorization(coins100, nil, s.addrCdc)
+	recipientAddr := addrs[2]
+	a := banktypes.NewSendAuthorization(coins100, nil)
 
 	testCases := []struct {
-		name       string
-		req        authz.MsgExec
-		expectErr  bool
-		errMsg     string
-		expectResp string
-		preRun     func() sdk.Context
-		postRun    func()
+		name      string
+		req       authz.MsgExec
+		expectErr bool
+		errMsg    string
+		preRun    func() sdk.Context
+		postRun   func()
 	}{
 		{
 			"expect error authorization not found",
-			authz.NewMsgExec(granteeStrAddr, []sdk.Msg{
+			authz.NewMsgExec(granteeAddr, []sdk.Msg{
 				&banktypes.MsgSend{
 					Amount:      coins10,
-					FromAddress: granterStrAddr,
-					ToAddress:   recipientStrAddr,
+					FromAddress: granterAddr.String(),
+					ToAddress:   recipientAddr.String(),
 				},
 			}),
 			true,
 			"authorization not found",
-			"",
 			func() sdk.Context {
 				// remove any existing authorizations
-<<<<<<< HEAD
-				err := s.authzKeeper.DeleteGrant(s.ctx, granteeAddr, granterAddr, bankSendAuthMsgType)
-				require.Error(err)
-=======
 				_ = s.authzKeeper.DeleteGrant(s.ctx, granteeAddr, granterAddr, bankSendAuthMsgType)
->>>>>>> 4f445ed9
 				return s.ctx
 			},
 			func() {},
 		},
 		{
 			"expect error expired authorization",
-			authz.NewMsgExec(granteeStrAddr, []sdk.Msg{
+			authz.NewMsgExec(granteeAddr, []sdk.Msg{
 				&banktypes.MsgSend{
 					Amount:      coins10,
-					FromAddress: granterStrAddr,
-					ToAddress:   recipientStrAddr,
+					FromAddress: granterAddr.String(),
+					ToAddress:   recipientAddr.String(),
 				},
 			}),
 			true,
 			"authorization expired",
-			"",
 			func() sdk.Context {
 				e := now.AddDate(0, 0, 1)
 				err := s.authzKeeper.SaveGrant(s.ctx, granteeAddr, granterAddr, a, &e)
 				require.NoError(err)
-				return s.ctx.WithHeaderInfo(header.Info{Time: s.ctx.HeaderInfo().Time.AddDate(0, 0, 2)})
+				return s.ctx.WithBlockTime(s.ctx.BlockTime().AddDate(0, 0, 2))
 			},
 			func() {},
 		},
 		{
 			"expect error over spent limit",
-			authz.NewMsgExec(granteeStrAddr, []sdk.Msg{
+			authz.NewMsgExec(granteeAddr, []sdk.Msg{
 				&banktypes.MsgSend{
 					Amount:      coins1000,
-					FromAddress: granterStrAddr,
-					ToAddress:   recipientStrAddr,
+					FromAddress: granterAddr.String(),
+					ToAddress:   recipientAddr.String(),
 				},
 			}),
 			true,
 			"requested amount is more than spend limit",
+			func() sdk.Context {
+				e := now.AddDate(0, 1, 0)
+				err := s.authzKeeper.SaveGrant(s.ctx, granteeAddr, granterAddr, a, &e)
+				require.NoError(err)
+				return s.ctx
+			},
+			func() {},
+		},
+		{
+			"valid test verify amount left",
+			authz.NewMsgExec(granteeAddr, []sdk.Msg{
+				&banktypes.MsgSend{
+					Amount:      coins10,
+					FromAddress: granterAddr.String(),
+					ToAddress:   recipientAddr.String(),
+				},
+			}),
+			false,
 			"",
 			func() sdk.Context {
 				e := now.AddDate(0, 1, 0)
@@ -337,47 +249,26 @@
 				require.NoError(err)
 				return s.ctx
 			},
-			func() {},
-		},
-		{
-			"valid test verify amount left",
-			authz.NewMsgExec(granteeStrAddr, []sdk.Msg{
+			func() {
+				authzs, err := s.authzKeeper.GetAuthorizations(s.ctx, granteeAddr, granterAddr)
+				require.NoError(err)
+				require.Len(authzs, 1)
+				authorization := authzs[0].(*banktypes.SendAuthorization)
+				require.NotNil(authorization)
+				require.Equal(authorization.SpendLimit, coins100.Sub(coins10...))
+			},
+		},
+		{
+			"valid test verify authorization is removed when it is used up",
+			authz.NewMsgExec(granteeAddr, []sdk.Msg{
 				&banktypes.MsgSend{
-					Amount:      coins10,
-					FromAddress: granterStrAddr,
-					ToAddress:   recipientStrAddr,
+					Amount:      coins100,
+					FromAddress: granterAddr.String(),
+					ToAddress:   recipientAddr.String(),
 				},
 			}),
 			false,
 			"",
-			"/cosmos.bank.v1beta1.MsgSendResponse",
-			func() sdk.Context {
-				e := now.AddDate(0, 1, 0)
-				err := s.authzKeeper.SaveGrant(s.ctx, granteeAddr, granterAddr, a, &e)
-				require.NoError(err)
-				return s.ctx
-			},
-			func() {
-				authzs, err := s.authzKeeper.GetAuthorizations(s.ctx, granteeAddr, granterAddr)
-				require.NoError(err)
-				require.Len(authzs, 1)
-				authorization := authzs[0].(*banktypes.SendAuthorization)
-				require.NotNil(authorization)
-				require.Equal(authorization.SpendLimit, coins100.Sub(coins10...))
-			},
-		},
-		{
-			"valid test verify authorization is removed when it is used up",
-			authz.NewMsgExec(granteeStrAddr, []sdk.Msg{
-				&banktypes.MsgSend{
-					Amount:      coins100,
-					FromAddress: granterStrAddr,
-					ToAddress:   recipientStrAddr,
-				},
-			}),
-			false,
-			"",
-			"/cosmos.bank.v1beta1.MsgSendResponse",
 			func() sdk.Context {
 				e := now.AddDate(0, 1, 0)
 				err := s.authzKeeper.SaveGrant(s.ctx, granteeAddr, granterAddr, a, &e)
@@ -404,15 +295,7 @@
 				require.Contains(err.Error(), tc.errMsg)
 			} else {
 				require.NoError(err)
-				require.NotEmpty(result)
-				// unmarshal the result
-				for _, res := range result {
-					var msgRes gogoprotoany.Any
-					err := gogoproto.Unmarshal(res, &msgRes)
-					require.NoError(err)
-					require.NotNil(msgRes)
-					require.Equal(msgRes.TypeUrl, tc.expectResp)
-				}
+				require.NotNil(result)
 			}
 			tc.postRun()
 		})
@@ -426,24 +309,19 @@
 	addrs := s.addrs
 	granterAddr := addrs[0]
 	granteeAddr := addrs[1]
-	granterStrAddr, err := s.addrCdc.BytesToString(addrs[0])
-	s.Require().NoError(err)
-	granteeStrAddr, err := s.addrCdc.BytesToString(addrs[1])
-	s.Require().NoError(err)
-	recipientStrAddr, err := s.addrCdc.BytesToString(addrs[2])
-	s.Require().NoError(err)
-	expiration := s.ctx.HeaderInfo().Time.Add(1 * time.Second) // must be in the future
-
-	msgs := authz.NewMsgExec(granteeStrAddr, []sdk.Msg{
+	recipientAddr := addrs[2]
+	expiration := s.ctx.BlockTime().Add(1 * time.Second) // must be in the future
+
+	msgs := authz.NewMsgExec(granteeAddr, []sdk.Msg{
 		&banktypes.MsgSend{
 			Amount:      coins10,
-			FromAddress: granterStrAddr,
-			ToAddress:   recipientStrAddr,
+			FromAddress: granterAddr.String(),
+			ToAddress:   recipientAddr.String(),
 		},
 	})
 
 	// grant authorization
-	err = s.authzKeeper.SaveGrant(s.ctx, granteeAddr, granterAddr, &banktypes.SendAuthorization{SpendLimit: coins10}, &expiration)
+	err := s.authzKeeper.SaveGrant(s.ctx, granteeAddr, granterAddr, &banktypes.SendAuthorization{SpendLimit: coins10}, &expiration)
 	require.NoError(err)
 	authorizations, err := s.authzKeeper.GetAuthorizations(s.ctx, granteeAddr, granterAddr)
 	require.NoError(err)
@@ -481,7 +359,7 @@
 	granter := addrs[0]
 	grantee := addrs[1]
 	grantee1 := addrs[2]
-	exp := s.ctx.HeaderInfo().Time.AddDate(0, 0, 1)
+	exp := s.ctx.BlockTime().AddDate(0, 0, 1)
 	a := banktypes.SendAuthorization{SpendLimit: coins100}
 
 	// create few authorizations
@@ -499,8 +377,8 @@
 	err = s.authzKeeper.SaveGrant(s.ctx, granter, grantee, &a, &exp2)
 	require.NoError(err)
 
-	newCtx := s.ctx.WithHeaderInfo(header.Info{Time: exp.AddDate(1, 0, 0)})
-	err = s.authzKeeper.DequeueAndDeleteExpiredGrants(newCtx, 200)
+	newCtx := s.ctx.WithBlockTime(exp.AddDate(1, 0, 0))
+	err = s.authzKeeper.DequeueAndDeleteExpiredGrants(newCtx)
 	require.NoError(err)
 
 	s.T().Log("verify expired grants are pruned from the state")
@@ -529,9 +407,9 @@
 
 	genAuthMulti := authz.NewGenericAuthorization(sdk.MsgTypeURL(&banktypes.MsgMultiSend{}))
 	genAuthSend := authz.NewGenericAuthorization(sdk.MsgTypeURL(&banktypes.MsgSend{}))
-	sendAuth := banktypes.NewSendAuthorization(coins10, nil, s.addrCdc)
-
-	start := s.ctx.HeaderInfo().Time
+	sendAuth := banktypes.NewSendAuthorization(coins10, nil)
+
+	start := s.ctx.BlockHeader().Time
 	expired := start.Add(time.Duration(1) * time.Second)
 	notExpired := start.Add(time.Duration(5) * time.Hour)
 
@@ -539,7 +417,7 @@
 	s.Require().NoError(s.authzKeeper.SaveGrant(s.ctx, addr1, addr3, genAuthSend, &expired), "creating grant 1->3")
 	s.Require().NoError(s.authzKeeper.SaveGrant(s.ctx, addr1, addr4, sendAuth, &notExpired), "creating grant 1->4")
 	// Without access to private keeper methods, I don't know how to save a grant with an invalid authorization.
-	newCtx := s.ctx.WithHeaderInfo(header.Info{Time: start.Add(time.Duration(1) * time.Minute)})
+	newCtx := s.ctx.WithBlockTime(start.Add(time.Duration(1) * time.Minute))
 
 	tests := []struct {
 		name    string
@@ -608,11 +486,7 @@
 	genAuthMulti := authz.NewGenericAuthorization(sdk.MsgTypeURL(&banktypes.MsgMultiSend{}))
 	genAuthSend := authz.NewGenericAuthorization(sdk.MsgTypeURL(&banktypes.MsgSend{}))
 
-<<<<<<< HEAD
-	start := s.ctx.HeaderInfo().Time
-=======
 	start := s.ctx.BlockHeader().Time
->>>>>>> 4f445ed9
 	expired := start.Add(time.Duration(1) * time.Second)
 
 	s.Require().NoError(s.authzKeeper.SaveGrant(s.ctx, addr1, addr2, genAuthMulti, &expired), "creating multi send grant 1->2")
