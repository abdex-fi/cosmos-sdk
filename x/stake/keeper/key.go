--- conflicted
+++ resolved
@@ -207,22 +207,8 @@
 	valSrcAddr := addrs[:split]
 	delAddr := addrs[split : 2*split]
 	valDstAddr := addrs[2*split:]
-<<<<<<< HEAD
-	fmt.Printf("debug delAddr:    %v\n", delAddr)
-=======
-	fmt.Printf("debug indexKey: %v\n", IndexKey)
-	fmt.Printf("debug valSrcAddr: %v\n", valSrcAddr)
-	fmt.Printf("debug delAddr: %v\n", delAddr)
-	fmt.Printf("debug valDstAddr: %v\n", valDstAddr)
-	redKey := GetREDKey(delAddr, valSrcAddr, valDstAddr)
-	fmt.Println("------")
-	fmt.Printf("debug indexKey: %v\n", IndexKey)
->>>>>>> aa243565
-	fmt.Printf("debug valSrcAddr: %v\n", valSrcAddr)
-	fmt.Printf("debug delAddr: %v\n", delAddr)
-	fmt.Printf("debug valDstAddr: %v\n", valDstAddr)
-	fmt.Println("")
-	return redKey
+
+	return GetREDKey(delAddr, valSrcAddr, valDstAddr)
 }
 
 // rearrange the ValDstIndexKey to get the REDKey
