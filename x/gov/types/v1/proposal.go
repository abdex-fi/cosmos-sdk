--- conflicted
+++ resolved
@@ -5,8 +5,7 @@
 	"strings"
 	"time"
 
-	gogoprotoany "github.com/cosmos/gogoproto/types/any"
-
+	"github.com/cosmos/cosmos-sdk/codec/types"
 	sdk "github.com/cosmos/cosmos-sdk/types"
 	sdktx "github.com/cosmos/cosmos-sdk/types/tx"
 )
@@ -24,18 +23,13 @@
 )
 
 // NewProposal creates a new Proposal instance
-func NewProposal(messages []sdk.Msg, id uint64, submitTime, depositEndTime time.Time, metadata, title, summary, proposer string, proposalType ProposalType) (Proposal, error) {
+func NewProposal(messages []sdk.Msg, id uint64, submitTime, depositEndTime time.Time, metadata, title, summary string, proposer sdk.AccAddress, expedited bool) (Proposal, error) {
 	msgs, err := sdktx.SetMsgs(messages)
 	if err != nil {
 		return Proposal{}, err
 	}
 
 	tally := EmptyTallyResult()
-
-	// undefined proposal type defaults to standard
-	if proposalType == ProposalType_PROPOSAL_TYPE_UNSPECIFIED {
-		proposalType = ProposalType_PROPOSAL_TYPE_STANDARD
-	}
 
 	p := Proposal{
 		Id:               id,
@@ -47,13 +41,8 @@
 		DepositEndTime:   &depositEndTime,
 		Title:            title,
 		Summary:          summary,
-		Proposer:         proposer,
-		ProposalType:     proposalType,
-	}
-
-	// expedited field is deprecated but we want to keep setting it for backwards compatibility
-	if proposalType == ProposalType_PROPOSAL_TYPE_EXPEDITED {
-		p.Expedited = true
+		Proposer:         proposer.String(),
+		Expedited:        expedited,
 	}
 
 	return p, nil
@@ -68,21 +57,21 @@
 // the proposal is expedited. Otherwise, returns the regular min deposit from
 // gov params.
 func (p Proposal) GetMinDepositFromParams(params Params) sdk.Coins {
-	if p.ProposalType == ProposalType_PROPOSAL_TYPE_EXPEDITED {
+	if p.Expedited {
 		return params.ExpeditedMinDeposit
 	}
 	return params.MinDeposit
 }
 
 // UnpackInterfaces implements UnpackInterfacesMessage.UnpackInterfaces
-func (p Proposal) UnpackInterfaces(unpacker gogoprotoany.AnyUnpacker) error {
+func (p Proposal) UnpackInterfaces(unpacker types.AnyUnpacker) error {
 	return sdktx.UnpackInterfaces(unpacker, p.Messages)
 }
 
 // Proposals is an array of proposal
 type Proposals []*Proposal
 
-var _ gogoprotoany.UnpackInterfacesMessage = Proposals{}
+var _ types.UnpackInterfacesMessage = Proposals{}
 
 // String implements stringer interface
 func (p Proposals) String() string {
@@ -95,7 +84,7 @@
 }
 
 // UnpackInterfaces implements UnpackInterfacesMessage.UnpackInterfaces
-func (p Proposals) UnpackInterfaces(unpacker gogoprotoany.AnyUnpacker) error {
+func (p Proposals) UnpackInterfaces(unpacker types.AnyUnpacker) error {
 	for _, x := range p {
 		err := x.UnpackInterfaces(unpacker)
 		if err != nil {
@@ -126,11 +115,7 @@
 		_, _ = s.Write([]byte(status.String()))
 	default:
 		// TODO: Do this conversion more directly
-<<<<<<< HEAD
-		_, _ = s.Write([]byte(fmt.Sprintf("%v", byte(status))))
-=======
 		_, _ = fmt.Fprintf(s, "%v", byte(status))
->>>>>>> 4f445ed9
 	}
 }
 
