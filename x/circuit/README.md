--- conflicted
+++ resolved
@@ -3,8 +3,6 @@
 ## Concepts
 
 Circuit Breaker is a module that is meant to avoid a chain needing to halt/shut down in the presence of a vulnerability, instead the module will allow specific messages or all messages to be disabled. When operating a chain, if it is app specific then a halt of the chain is less detrimental, but if there are applications built on top of the chain then halting is expensive due to the disturbance to applications. 
-
-## How it works
 
 Circuit Breaker works with the idea that an address or set of addresses have the right to block messages from being executed and/or included in the mempool. Any address with a permission is able to reset the circuit breaker for the message. 
 
@@ -19,11 +17,7 @@
 * With a [message router check](https://docs.cosmos.network/main/learn/advanced/baseapp#msg-service-router):
 
 ```go reference
-<<<<<<< HEAD
-https://github.com/cosmos/cosmos-sdk/blob/release/v0.52.x/baseapp/msg_service_router.go#L123-L133
-=======
 https://github.com/cosmos/cosmos-sdk/blob/v0.50.1/baseapp/msg_service_router.go#L104-L115
->>>>>>> 4f445ed9
 ``` 
 
 :::note
@@ -63,6 +57,7 @@
 }
 ```
 
+
 ### Disable List
 
 List of type urls that are disabled.
@@ -83,11 +78,7 @@
 
 ### Trip
 
-<<<<<<< HEAD
-Trip, is called by an authorized account to disable message execution for a specific msgURL. If empty, depending on the permission level of the sender, the corresponding messages will be disabled. For example: if the sender permission level is `LEVEL_SOME_MSGS` then all messages that sender has permission will be disabled. If the sender is `LEVEL_SUPER_ADMIN` or `LEVEL_ALL_MSGS` then all msgs will be disabled.
-=======
 Trip, is called by an authorized account to disable message execution for a specific msgURL. If empty, all the msgs will be disabled.
->>>>>>> 4f445ed9
 
 ```protobuf
   // TripCircuitBreaker pauses processing of Msg's in the state machine.
@@ -96,15 +87,11 @@
 
 ### Reset
 
-<<<<<<< HEAD
-Reset is called by an authorized account to enable execution for a specific msgURL of previously disabled message. If empty, depending on the permission level of the sender, the corresponding disabled messages will be re-enabled. For example: if the sender permission level is `LEVEL_SOME_MSGS` all messages that sender has permission will be re-enabled. If the sender is `LEVEL_SUPER_ADMIN` or `LEVEL_ALL_MSGS` then all messages will be re-enabled.
-=======
 Reset is called by an authorized account to enable execution for a specific msgURL of previously disabled message. If empty, all the disabled messages will be enabled.
->>>>>>> 4f445ed9
 
 ```protobuf
   // ResetCircuitBreaker resumes processing of Msg's in the state machine that
-  // have been paused using TripCircuitBreaker.
+  // have been been paused using TripCircuitBreaker.
   rpc ResetCircuitBreaker(MsgResetCircuitBreaker) returns (MsgResetCircuitBreakerResponse);
 ```
 
@@ -113,7 +100,7 @@
 ### MsgAuthorizeCircuitBreaker
 
 ```protobuf reference
-https://github.com/cosmos/cosmos-sdk/blob/release/v0.52.x/x/circuit/proto/cosmos/circuit/v1/tx.proto#L25-L40
+https://github.com/cosmos/cosmos-sdk/blob/main/proto/cosmos/circuit/v1/tx.proto#L25-L75
 ```
 
 This message is expected to fail if:
@@ -123,7 +110,7 @@
 ### MsgTripCircuitBreaker
 
 ```protobuf reference 
-https://github.com/cosmos/cosmos-sdk/blob/release/v0.52.x/x/circuit/proto/cosmos/circuit/v1/tx.proto#L47-L60
+https://github.com/cosmos/cosmos-sdk/blob/main/proto/cosmos/circuit/v1/tx.proto#L77-L93
 ```
 
 This message is expected to fail if:
@@ -133,14 +120,14 @@
 ### MsgResetCircuitBreaker
 
 ```protobuf reference
-https://github.com/cosmos/cosmos-sdk/blob/release/v0.52.x/x/circuit/proto/cosmos/circuit/v1/tx.proto#L67-L78
+https://github.com/cosmos/cosmos-sdk/blob/main/proto/cosmos/circuit/v1/tx.proto#L95-109
 ```
 
 This message is expected to fail if:
 
 * if the type url is not disabled
 
-## Events
+## Events - list and describe event tags 
 
 The circuit module emits the following events:
 
@@ -175,41 +162,9 @@
 | message  | action        | reset_circuit_breaker |
 
 
-## Keys
+## Keys - list of key prefixes used by the circuit module
 
 * `AccountPermissionPrefix` - `0x01`
 * `DisableListPrefix` -  `0x02`
 
-## Client
-
-### CLI
-
-`x/circuit` module client provides the following CLI commands:
-
-```shell
-$ <appd> tx circuit
-Transactions commands for the circuit module
-
-Usage:
-  simd tx circuit [flags]
-  simd tx circuit [command]
-
-Available Commands:
-  authorize   Authorize an account to trip the circuit breaker.
-  disable     Disable a message from being executed
-  reset       Enable a message to be executed
-```
-
-```shell
-$ <appd> query circuit
-Querying commands for the circuit module
-
-Usage:
-  simd query circuit [flags]
-  simd query circuit [command]
-
-Available Commands:
-  account       Query a specific account's permissions
-  accounts      Query all account permissions
-  disabled-list Query a list of all disabled message types
-```+## Client - list and describe CLI commands and gRPC and REST endpoints