package keeper

import (
	"context"
	"errors"
	"math"

	"cosmossdk.io/collections"
	"cosmossdk.io/x/distribution/types"

	sdk "github.com/cosmos/cosmos-sdk/types"
)

// get the delegator withdraw address, defaulting to the delegator address
func (k Keeper) GetDelegatorWithdrawAddr(ctx context.Context, delAddr sdk.AccAddress) (sdk.AccAddress, error) {
<<<<<<< HEAD
	addr, err := k.DelegatorsWithdrawAddress.Get(ctx, delAddr)
	if err != nil && errors.Is(err, collections.ErrNotFound) {
		return delAddr, nil
=======
	store := k.storeService.OpenKVStore(ctx)
	b, err := store.Get(types.GetDelegatorWithdrawAddrKey(delAddr))
	if b == nil {
		return delAddr, err
	}
	return sdk.AccAddress(b), nil
}

// set the delegator withdraw address
func (k Keeper) SetDelegatorWithdrawAddr(ctx context.Context, delAddr, withdrawAddr sdk.AccAddress) error {
	store := k.storeService.OpenKVStore(ctx)
	return store.Set(types.GetDelegatorWithdrawAddrKey(delAddr), withdrawAddr.Bytes())
}

// delete a delegator withdraw addr
func (k Keeper) DeleteDelegatorWithdrawAddr(ctx context.Context, delAddr, withdrawAddr sdk.AccAddress) error {
	store := k.storeService.OpenKVStore(ctx)
	return store.Delete(types.GetDelegatorWithdrawAddrKey(delAddr))
}

// iterate over delegator withdraw addrs
func (k Keeper) IterateDelegatorWithdrawAddrs(ctx context.Context, handler func(del, addr sdk.AccAddress) (stop bool)) {
	store := k.storeService.OpenKVStore(ctx)
	iter := storetypes.KVStorePrefixIterator(runtime.KVStoreAdapter(store), types.DelegatorWithdrawAddrPrefix)
	defer iter.Close()
	for ; iter.Valid(); iter.Next() {
		addr := sdk.AccAddress(iter.Value())
		del := types.GetDelegatorWithdrawInfoAddress(iter.Key())
		if handler(del, addr) {
			break
		}
	}
}

// GetPreviousProposerConsAddr returns the proposer consensus address for the
// current block.
func (k Keeper) GetPreviousProposerConsAddr(ctx context.Context) (sdk.ConsAddress, error) {
	store := k.storeService.OpenKVStore(ctx)
	bz, err := store.Get(types.ProposerKey)
	if err != nil {
		return nil, err
	}

	if bz == nil {
		return nil, errors.New("previous proposer not set")
	}

	addrValue := gogotypes.BytesValue{}
	err = k.cdc.Unmarshal(bz, &addrValue)
	if err != nil {
		return nil, err
	}

	return addrValue.GetValue(), nil
}

// set the proposer public key for this block
func (k Keeper) SetPreviousProposerConsAddr(ctx context.Context, consAddr sdk.ConsAddress) error {
	store := k.storeService.OpenKVStore(ctx)
	bz := k.cdc.MustMarshal(&gogotypes.BytesValue{Value: consAddr})
	return store.Set(types.ProposerKey, bz)
}

// get the starting info associated with a delegator
func (k Keeper) GetDelegatorStartingInfo(ctx context.Context, val sdk.ValAddress, del sdk.AccAddress) (period types.DelegatorStartingInfo, err error) {
	store := k.storeService.OpenKVStore(ctx)
	b, err := store.Get(types.GetDelegatorStartingInfoKey(val, del))
	if err != nil {
		return
	}

	err = k.cdc.Unmarshal(b, &period)
	return period, err
}

// set the starting info associated with a delegator
func (k Keeper) SetDelegatorStartingInfo(ctx context.Context, val sdk.ValAddress, del sdk.AccAddress, period types.DelegatorStartingInfo) error {
	store := k.storeService.OpenKVStore(ctx)
	b, err := k.cdc.Marshal(&period)
	if err != nil {
		return err
	}

	return store.Set(types.GetDelegatorStartingInfoKey(val, del), b)
}

// check existence of the starting info associated with a delegator
func (k Keeper) HasDelegatorStartingInfo(ctx context.Context, val sdk.ValAddress, del sdk.AccAddress) (bool, error) {
	store := k.storeService.OpenKVStore(ctx)
	return store.Has(types.GetDelegatorStartingInfoKey(val, del))
}

// delete the starting info associated with a delegator
func (k Keeper) DeleteDelegatorStartingInfo(ctx context.Context, val sdk.ValAddress, del sdk.AccAddress) error {
	store := k.storeService.OpenKVStore(ctx)
	return store.Delete(types.GetDelegatorStartingInfoKey(val, del))
}

// iterate over delegator starting infos
func (k Keeper) IterateDelegatorStartingInfos(ctx context.Context, handler func(val sdk.ValAddress, del sdk.AccAddress, info types.DelegatorStartingInfo) (stop bool)) {
	store := runtime.KVStoreAdapter(k.storeService.OpenKVStore(ctx))
	iter := storetypes.KVStorePrefixIterator(store, types.DelegatorStartingInfoPrefix)
	defer iter.Close()
	for ; iter.Valid(); iter.Next() {
		var info types.DelegatorStartingInfo
		k.cdc.MustUnmarshal(iter.Value(), &info)
		val, del := types.GetDelegatorStartingInfoAddresses(iter.Key())
		if handler(val, del, info) {
			break
		}
	}
}

// get historical rewards for a particular period
func (k Keeper) GetValidatorHistoricalRewards(ctx context.Context, val sdk.ValAddress, period uint64) (rewards types.ValidatorHistoricalRewards, err error) {
	store := k.storeService.OpenKVStore(ctx)
	b, err := store.Get(types.GetValidatorHistoricalRewardsKey(val, period))
	if err != nil {
		return
	}

	err = k.cdc.Unmarshal(b, &rewards)
	return
}

// set historical rewards for a particular period
func (k Keeper) SetValidatorHistoricalRewards(ctx context.Context, val sdk.ValAddress, period uint64, rewards types.ValidatorHistoricalRewards) error {
	store := k.storeService.OpenKVStore(ctx)
	b, err := k.cdc.Marshal(&rewards)
	if err != nil {
		return err
	}

	return store.Set(types.GetValidatorHistoricalRewardsKey(val, period), b)
}

// iterate over historical rewards
func (k Keeper) IterateValidatorHistoricalRewards(ctx context.Context, handler func(val sdk.ValAddress, period uint64, rewards types.ValidatorHistoricalRewards) (stop bool)) {
	store := runtime.KVStoreAdapter(k.storeService.OpenKVStore(ctx))
	iter := storetypes.KVStorePrefixIterator(store, types.ValidatorHistoricalRewardsPrefix)
	defer iter.Close()
	for ; iter.Valid(); iter.Next() {
		var rewards types.ValidatorHistoricalRewards
		k.cdc.MustUnmarshal(iter.Value(), &rewards)
		addr, period := types.GetValidatorHistoricalRewardsAddressPeriod(iter.Key())
		if handler(addr, period, rewards) {
			break
		}
	}
}

// delete a historical reward
func (k Keeper) DeleteValidatorHistoricalReward(ctx context.Context, val sdk.ValAddress, period uint64) error {
	store := k.storeService.OpenKVStore(ctx)
	return store.Delete(types.GetValidatorHistoricalRewardsKey(val, period))
}

// delete historical rewards for a validator
func (k Keeper) DeleteValidatorHistoricalRewards(ctx context.Context, val sdk.ValAddress) {
	store := runtime.KVStoreAdapter(k.storeService.OpenKVStore(ctx))
	iter := storetypes.KVStorePrefixIterator(store, types.GetValidatorHistoricalRewardsPrefix(val))
	defer iter.Close()
	for ; iter.Valid(); iter.Next() {
		store.Delete(iter.Key())
	}
}

// delete all historical rewards
func (k Keeper) DeleteAllValidatorHistoricalRewards(ctx context.Context) {
	store := runtime.KVStoreAdapter(k.storeService.OpenKVStore(ctx))
	iter := storetypes.KVStorePrefixIterator(store, types.ValidatorHistoricalRewardsPrefix)
	defer iter.Close()
	for ; iter.Valid(); iter.Next() {
		store.Delete(iter.Key())
	}
}

// historical reference count (used for testcases)
func (k Keeper) GetValidatorHistoricalReferenceCount(ctx context.Context) (count uint64) {
	store := runtime.KVStoreAdapter(k.storeService.OpenKVStore(ctx))
	iter := storetypes.KVStorePrefixIterator(store, types.ValidatorHistoricalRewardsPrefix)
	defer iter.Close()
	for ; iter.Valid(); iter.Next() {
		var rewards types.ValidatorHistoricalRewards
		k.cdc.MustUnmarshal(iter.Value(), &rewards)
		count += uint64(rewards.ReferenceCount)
	}
	return
}

// get current rewards for a validator
func (k Keeper) GetValidatorCurrentRewards(ctx context.Context, val sdk.ValAddress) (rewards types.ValidatorCurrentRewards, err error) {
	store := k.storeService.OpenKVStore(ctx)
	b, err := store.Get(types.GetValidatorCurrentRewardsKey(val))
	if err != nil {
		return
	}

	err = k.cdc.Unmarshal(b, &rewards)
	return
}

// set current rewards for a validator
func (k Keeper) SetValidatorCurrentRewards(ctx context.Context, val sdk.ValAddress, rewards types.ValidatorCurrentRewards) error {
	store := k.storeService.OpenKVStore(ctx)
	b, err := k.cdc.Marshal(&rewards)
	if err != nil {
		return err
	}

	return store.Set(types.GetValidatorCurrentRewardsKey(val), b)
}

// delete current rewards for a validator
func (k Keeper) DeleteValidatorCurrentRewards(ctx context.Context, val sdk.ValAddress) error {
	store := k.storeService.OpenKVStore(ctx)
	return store.Delete(types.GetValidatorCurrentRewardsKey(val))
}

// iterate over current rewards
func (k Keeper) IterateValidatorCurrentRewards(ctx context.Context, handler func(val sdk.ValAddress, rewards types.ValidatorCurrentRewards) (stop bool)) {
	store := runtime.KVStoreAdapter(k.storeService.OpenKVStore(ctx))
	iter := storetypes.KVStorePrefixIterator(store, types.ValidatorCurrentRewardsPrefix)
	defer iter.Close()
	for ; iter.Valid(); iter.Next() {
		var rewards types.ValidatorCurrentRewards
		k.cdc.MustUnmarshal(iter.Value(), &rewards)
		addr := types.GetValidatorCurrentRewardsAddress(iter.Key())
		if handler(addr, rewards) {
			break
		}
	}
}

// get accumulated commission for a validator
func (k Keeper) GetValidatorAccumulatedCommission(ctx context.Context, val sdk.ValAddress) (commission types.ValidatorAccumulatedCommission, err error) {
	store := k.storeService.OpenKVStore(ctx)
	b, err := store.Get(types.GetValidatorAccumulatedCommissionKey(val))
	if err != nil {
		return types.ValidatorAccumulatedCommission{}, err
	}

	if b == nil {
		return types.ValidatorAccumulatedCommission{}, nil
	}

	err = k.cdc.Unmarshal(b, &commission)
	if err != nil {
		return types.ValidatorAccumulatedCommission{}, err
	}
	return
}

// set accumulated commission for a validator
func (k Keeper) SetValidatorAccumulatedCommission(ctx context.Context, val sdk.ValAddress, commission types.ValidatorAccumulatedCommission) error {
	var (
		bz  []byte
		err error
	)

	store := k.storeService.OpenKVStore(ctx)
	if commission.Commission.IsZero() {
		bz, err = k.cdc.Marshal(&types.ValidatorAccumulatedCommission{})
	} else {
		bz, err = k.cdc.Marshal(&commission)
	}

	if err != nil {
		return err
	}

	return store.Set(types.GetValidatorAccumulatedCommissionKey(val), bz)
}

// delete accumulated commission for a validator
func (k Keeper) DeleteValidatorAccumulatedCommission(ctx context.Context, val sdk.ValAddress) error {
	store := k.storeService.OpenKVStore(ctx)
	return store.Delete(types.GetValidatorAccumulatedCommissionKey(val))
}

// iterate over accumulated commissions
func (k Keeper) IterateValidatorAccumulatedCommissions(ctx context.Context, handler func(val sdk.ValAddress, commission types.ValidatorAccumulatedCommission) (stop bool)) {
	store := runtime.KVStoreAdapter(k.storeService.OpenKVStore(ctx))
	iter := storetypes.KVStorePrefixIterator(store, types.ValidatorAccumulatedCommissionPrefix)
	defer iter.Close()
	for ; iter.Valid(); iter.Next() {
		var commission types.ValidatorAccumulatedCommission
		k.cdc.MustUnmarshal(iter.Value(), &commission)
		addr := types.GetValidatorAccumulatedCommissionAddress(iter.Key())
		if handler(addr, commission) {
			break
		}
	}
}

// get validator outstanding rewards
func (k Keeper) GetValidatorOutstandingRewards(ctx context.Context, val sdk.ValAddress) (rewards types.ValidatorOutstandingRewards, err error) {
	store := k.storeService.OpenKVStore(ctx)
	bz, err := store.Get(types.GetValidatorOutstandingRewardsKey(val))
	if err != nil {
		return
>>>>>>> 4f445ed9
	}
	return addr, err
}

// iterate over slash events between heights, inclusive
func (k Keeper) IterateValidatorSlashEventsBetween(ctx context.Context, val sdk.ValAddress, startingHeight, endingHeight uint64,
	handler func(height uint64, event types.ValidatorSlashEvent) (stop bool),
) error {
	rng := new(collections.Range[collections.Triple[sdk.ValAddress, uint64, uint64]]).
		StartInclusive(collections.Join3(val, startingHeight, uint64(0))).
		EndExclusive(collections.Join3(val, endingHeight+1, uint64(math.MaxUint64)))

	err := k.ValidatorSlashEvents.Walk(ctx, rng, func(k collections.Triple[sdk.ValAddress, uint64, uint64], ev types.ValidatorSlashEvent) (stop bool, err error) {
		height := k.K2()
		if handler(height, ev) {
			return true, nil
		}
		return false, nil
	})
	if err != nil {
		return err
	}

	return nil
}<|MERGE_RESOLUTION|>--- conflicted
+++ resolved
@@ -3,21 +3,18 @@
 import (
 	"context"
 	"errors"
-	"math"
-
-	"cosmossdk.io/collections"
-	"cosmossdk.io/x/distribution/types"
-
+
+	gogotypes "github.com/cosmos/gogoproto/types"
+
+	storetypes "cosmossdk.io/store/types"
+
+	"github.com/cosmos/cosmos-sdk/runtime"
 	sdk "github.com/cosmos/cosmos-sdk/types"
+	"github.com/cosmos/cosmos-sdk/x/distribution/types"
 )
 
 // get the delegator withdraw address, defaulting to the delegator address
 func (k Keeper) GetDelegatorWithdrawAddr(ctx context.Context, delAddr sdk.AccAddress) (sdk.AccAddress, error) {
-<<<<<<< HEAD
-	addr, err := k.DelegatorsWithdrawAddress.Get(ctx, delAddr)
-	if err != nil && errors.Is(err, collections.ErrNotFound) {
-		return delAddr, nil
-=======
 	store := k.storeService.OpenKVStore(ctx)
 	b, err := store.Get(types.GetDelegatorWithdrawAddrKey(delAddr))
 	if b == nil {
@@ -319,29 +316,124 @@
 	bz, err := store.Get(types.GetValidatorOutstandingRewardsKey(val))
 	if err != nil {
 		return
->>>>>>> 4f445ed9
-	}
-	return addr, err
+	}
+	err = k.cdc.Unmarshal(bz, &rewards)
+	return
+}
+
+// set validator outstanding rewards
+func (k Keeper) SetValidatorOutstandingRewards(ctx context.Context, val sdk.ValAddress, rewards types.ValidatorOutstandingRewards) error {
+	store := k.storeService.OpenKVStore(ctx)
+	b, err := k.cdc.Marshal(&rewards)
+	if err != nil {
+		return err
+	}
+	return store.Set(types.GetValidatorOutstandingRewardsKey(val), b)
+}
+
+// delete validator outstanding rewards
+func (k Keeper) DeleteValidatorOutstandingRewards(ctx context.Context, val sdk.ValAddress) error {
+	store := k.storeService.OpenKVStore(ctx)
+	return store.Delete(types.GetValidatorOutstandingRewardsKey(val))
+}
+
+// iterate validator outstanding rewards
+func (k Keeper) IterateValidatorOutstandingRewards(ctx context.Context, handler func(val sdk.ValAddress, rewards types.ValidatorOutstandingRewards) (stop bool)) {
+	store := runtime.KVStoreAdapter(k.storeService.OpenKVStore(ctx))
+	iter := storetypes.KVStorePrefixIterator(store, types.ValidatorOutstandingRewardsPrefix)
+	defer iter.Close()
+	for ; iter.Valid(); iter.Next() {
+		rewards := types.ValidatorOutstandingRewards{}
+		k.cdc.MustUnmarshal(iter.Value(), &rewards)
+		addr := types.GetValidatorOutstandingRewardsAddress(iter.Key())
+		if handler(addr, rewards) {
+			break
+		}
+	}
+}
+
+// get slash event for height
+func (k Keeper) GetValidatorSlashEvent(ctx context.Context, val sdk.ValAddress, height, period uint64) (event types.ValidatorSlashEvent, found bool, err error) {
+	store := k.storeService.OpenKVStore(ctx)
+	b, err := store.Get(types.GetValidatorSlashEventKey(val, height, period))
+	if err != nil {
+		return types.ValidatorSlashEvent{}, false, err
+	}
+
+	if b == nil {
+		return types.ValidatorSlashEvent{}, false, nil
+	}
+
+	err = k.cdc.Unmarshal(b, &event)
+	if err != nil {
+		return types.ValidatorSlashEvent{}, false, err
+	}
+
+	return event, true, nil
+}
+
+// set slash event for height
+func (k Keeper) SetValidatorSlashEvent(ctx context.Context, val sdk.ValAddress, height, period uint64, event types.ValidatorSlashEvent) error {
+	store := k.storeService.OpenKVStore(ctx)
+	b, err := k.cdc.Marshal(&event)
+	if err != nil {
+		return err
+	}
+
+	return store.Set(types.GetValidatorSlashEventKey(val, height, period), b)
 }
 
 // iterate over slash events between heights, inclusive
 func (k Keeper) IterateValidatorSlashEventsBetween(ctx context.Context, val sdk.ValAddress, startingHeight, endingHeight uint64,
 	handler func(height uint64, event types.ValidatorSlashEvent) (stop bool),
-) error {
-	rng := new(collections.Range[collections.Triple[sdk.ValAddress, uint64, uint64]]).
-		StartInclusive(collections.Join3(val, startingHeight, uint64(0))).
-		EndExclusive(collections.Join3(val, endingHeight+1, uint64(math.MaxUint64)))
-
-	err := k.ValidatorSlashEvents.Walk(ctx, rng, func(k collections.Triple[sdk.ValAddress, uint64, uint64], ev types.ValidatorSlashEvent) (stop bool, err error) {
-		height := k.K2()
-		if handler(height, ev) {
-			return true, nil
-		}
-		return false, nil
-	})
-	if err != nil {
-		return err
-	}
-
-	return nil
+) {
+	store := runtime.KVStoreAdapter(k.storeService.OpenKVStore(ctx))
+	iter := store.Iterator(
+		types.GetValidatorSlashEventKeyPrefix(val, startingHeight),
+		types.GetValidatorSlashEventKeyPrefix(val, endingHeight+1),
+	)
+	defer iter.Close()
+	for ; iter.Valid(); iter.Next() {
+		var event types.ValidatorSlashEvent
+		k.cdc.MustUnmarshal(iter.Value(), &event)
+		_, height := types.GetValidatorSlashEventAddressHeight(iter.Key())
+		if handler(height, event) {
+			break
+		}
+	}
+}
+
+// iterate over all slash events
+func (k Keeper) IterateValidatorSlashEvents(ctx context.Context, handler func(val sdk.ValAddress, height uint64, event types.ValidatorSlashEvent) (stop bool)) {
+	store := runtime.KVStoreAdapter(k.storeService.OpenKVStore(ctx))
+	iter := storetypes.KVStorePrefixIterator(store, types.ValidatorSlashEventPrefix)
+	defer iter.Close()
+	for ; iter.Valid(); iter.Next() {
+		var event types.ValidatorSlashEvent
+		k.cdc.MustUnmarshal(iter.Value(), &event)
+		val, height := types.GetValidatorSlashEventAddressHeight(iter.Key())
+		if handler(val, height, event) {
+			break
+		}
+	}
+}
+
+// delete slash events for a particular validator
+func (k Keeper) DeleteValidatorSlashEvents(ctx context.Context, val sdk.ValAddress) {
+	store := runtime.KVStoreAdapter(k.storeService.OpenKVStore(ctx))
+	iter := storetypes.KVStorePrefixIterator(store, types.GetValidatorSlashEventPrefix(val))
+	defer iter.Close()
+	for ; iter.Valid(); iter.Next() {
+		store.Delete(iter.Key())
+	}
+}
+
+// delete all slash events
+func (k Keeper) DeleteAllValidatorSlashEvents(ctx context.Context) {
+	store := runtime.KVStoreAdapter(k.storeService.OpenKVStore(ctx))
+	iter := storetypes.KVStorePrefixIterator(store, types.ValidatorSlashEventPrefix)
+	defer iter.Close()
+	for ; iter.Valid(); iter.Next() {
+		store.Delete(iter.Key())
+	}
 }