--- conflicted
+++ resolved
@@ -3,15 +3,9 @@
 import (
 	"github.com/cosmos/gogoproto/proto"
 
-<<<<<<< HEAD
-	"cosmossdk.io/core/address"
-	"cosmossdk.io/core/codec"
-	storetypes "cosmossdk.io/core/store"
-=======
 	storetypes "cosmossdk.io/store/types"
 
 	"github.com/cosmos/cosmos-sdk/codec"
->>>>>>> 4f445ed9
 )
 
 var (
@@ -26,8 +20,8 @@
 }
 
 // NewPrimaryKeyTable creates a new PrimaryKeyTable.
-func NewPrimaryKeyTable(prefixData [2]byte, model PrimaryKeyed, cdc codec.Codec, addressCodec address.Codec) (*PrimaryKeyTable, error) {
-	table, err := newTable(prefixData, model, cdc, addressCodec)
+func NewPrimaryKeyTable(prefixData [2]byte, model PrimaryKeyed, cdc codec.Codec) (*PrimaryKeyTable, error) {
+	table, err := newTable(prefixData, model, cdc)
 	if err != nil {
 		return nil, err
 	}
@@ -48,7 +42,7 @@
 	//
 	// IMPORTANT: []byte parts are encoded with a single byte length prefix,
 	// so cannot be longer than 255 bytes.
-	PrimaryKeyFields(address.Codec) ([]interface{}, error)
+	PrimaryKeyFields() []interface{}
 	proto.Message
 }
 
@@ -56,11 +50,8 @@
 // The primary key has to be unique within it's domain so that not two with same
 // value can exist in the same table. This means PrimaryKeyFields() has to
 // return a unique value for each object.
-func PrimaryKey(obj PrimaryKeyed, addressCodec address.Codec) []byte {
-	fields, err := obj.PrimaryKeyFields(addressCodec)
-	if err != nil {
-		panic(err)
-	}
+func PrimaryKey(obj PrimaryKeyed) []byte {
+	fields := obj.PrimaryKeyFields()
 	key, err := buildKeyFromParts(fields)
 	if err != nil {
 		panic(err)
@@ -74,7 +65,7 @@
 // Create iterates through the registered callbacks that may add secondary
 // index keys.
 func (a PrimaryKeyTable) Create(store storetypes.KVStore, obj PrimaryKeyed) error {
-	rowID := PrimaryKey(obj, a.ac)
+	rowID := PrimaryKey(obj)
 	return a.table.Create(store, rowID, obj)
 }
 
@@ -86,7 +77,7 @@
 // Update iterates through the registered callbacks that may add or remove
 // secondary index keys.
 func (a PrimaryKeyTable) Update(store storetypes.KVStore, newValue PrimaryKeyed) error {
-	return a.table.Update(store, PrimaryKey(newValue, a.ac), newValue)
+	return a.table.Update(store, PrimaryKey(newValue), newValue)
 }
 
 // Set persists the given object under the rowID key. It does not check if the
@@ -95,7 +86,7 @@
 // Set iterates through the registered callbacks that may add secondary index
 // keys.
 func (a PrimaryKeyTable) Set(store storetypes.KVStore, newValue PrimaryKeyed) error {
-	return a.table.Set(store, PrimaryKey(newValue, a.ac), newValue)
+	return a.table.Set(store, PrimaryKey(newValue), newValue)
 }
 
 // Delete removes the object. It expects the primary key to exists already and
@@ -105,7 +96,7 @@
 // Delete iterates through the registered callbacks that remove secondary index
 // keys.
 func (a PrimaryKeyTable) Delete(store storetypes.KVStore, obj PrimaryKeyed) error {
-	return a.table.Delete(store, PrimaryKey(obj, a.ac))
+	return a.table.Delete(store, PrimaryKey(obj))
 }
 
 // Has checks if a key exists. Always returns false on nil or empty key.
@@ -118,7 +109,7 @@
 	if err := assertCorrectType(a.model, obj); err != nil {
 		return false
 	}
-	return a.table.Has(store, PrimaryKey(obj, a.ac))
+	return a.table.Has(store, PrimaryKey(obj))
 }
 
 // GetOne loads the object persisted for the given primary Key into the dest parameter.
