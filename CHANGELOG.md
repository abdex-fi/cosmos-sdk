--- conflicted
+++ resolved
@@ -2,20 +2,14 @@
 
 BREAKING CHANGES
 * msg.GetSignBytes() now returns bech32-encoded addresses in all cases
-<<<<<<< HEAD
 * [lcd] REST end-points now include gas
 
 FEATURES
 * [x/auth] Added AccountNumbers to BaseAccount and StdTxs to allow for replay protection with account pruning
-=======
-
-FEATURES
->>>>>>> 8e2a3176
 
 IMPROVEMENTS
 * export command now writes current validator set for Tendermint
 * [tests] Application module tests now use a mock application
-<<<<<<< HEAD
 * [gaiacli] Fix error message when account isn't found when running gaiacli account
 * [lcd] refactored to eliminate use of global variables, and interdependent tests
 
@@ -25,12 +19,6 @@
 * [cli] Added `--gas` flag to specify transaction gas limit
 * [gaia] Registered slashing message handler
 * [x/slashing] Set signInfo.StartHeight correctly for newly bonded validators
-=======
-
-FIXES
-* [lcd] Switch to bech32 for addresses on all human readable inputs and outputs
-* [cli] Added `--gas` flag to specify transaction gas limit
->>>>>>> 8e2a3176
 
 ## 0.18.0
 
