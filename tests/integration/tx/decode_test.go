--- conflicted
+++ resolved
@@ -1,7 +1,6 @@
 package tx
 
 import (
-	"strings"
 	"testing"
 
 	"github.com/cosmos/cosmos-proto/rapidproto"
@@ -11,29 +10,14 @@
 	"pgregory.net/rapid"
 
 	msgv1 "cosmossdk.io/api/cosmos/msg/v1"
-<<<<<<< HEAD
-	apisigning "cosmossdk.io/api/cosmos/tx/signing/v1beta1"
 	"cosmossdk.io/math"
-	authzmodule "cosmossdk.io/x/authz/module"
-	"cosmossdk.io/x/bank"
-	"cosmossdk.io/x/consensus"
-	"cosmossdk.io/x/distribution"
-=======
-	"cosmossdk.io/math"
->>>>>>> 4f445ed9
 	"cosmossdk.io/x/evidence"
 	feegrantmodule "cosmossdk.io/x/feegrant/module"
-	"cosmossdk.io/x/gov"
-	groupmodule "cosmossdk.io/x/group/module"
-	"cosmossdk.io/x/mint"
-	"cosmossdk.io/x/slashing"
-	"cosmossdk.io/x/staking"
 	"cosmossdk.io/x/tx/decode"
 	txsigning "cosmossdk.io/x/tx/signing"
 	"cosmossdk.io/x/upgrade"
 
 	"github.com/cosmos/cosmos-sdk/codec/legacy"
-	codectestutil "github.com/cosmos/cosmos-sdk/codec/testutil"
 	codectypes "github.com/cosmos/cosmos-sdk/codec/types"
 	"github.com/cosmos/cosmos-sdk/tests/integration/rapidgen"
 	"github.com/cosmos/cosmos-sdk/testutil/testdata"
@@ -44,15 +28,25 @@
 	"github.com/cosmos/cosmos-sdk/x/auth"
 	"github.com/cosmos/cosmos-sdk/x/auth/migrations/legacytx"
 	"github.com/cosmos/cosmos-sdk/x/auth/vesting"
+	authzmodule "github.com/cosmos/cosmos-sdk/x/authz/module"
+	"github.com/cosmos/cosmos-sdk/x/bank"
+	"github.com/cosmos/cosmos-sdk/x/consensus"
+	"github.com/cosmos/cosmos-sdk/x/distribution"
+	"github.com/cosmos/cosmos-sdk/x/gov"
+	groupmodule "github.com/cosmos/cosmos-sdk/x/group/module"
+	"github.com/cosmos/cosmos-sdk/x/mint"
+	"github.com/cosmos/cosmos-sdk/x/params"
+	"github.com/cosmos/cosmos-sdk/x/slashing"
+	"github.com/cosmos/cosmos-sdk/x/staking"
 )
 
 // TestDecode tests that the tx decoder can decode all the txs in the test suite.
 func TestDecode(t *testing.T) {
 	encCfg := testutil.MakeTestEncodingConfig(
-		codectestutil.CodecOptions{}, auth.AppModule{}, authzmodule.AppModule{}, bank.AppModule{},
-		consensus.AppModule{}, distribution.AppModule{}, evidence.AppModule{}, feegrantmodule.AppModule{},
-		gov.AppModule{}, groupmodule.AppModule{}, mint.AppModule{},
-		slashing.AppModule{}, staking.AppModule{}, upgrade.AppModule{}, vesting.AppModule{})
+		auth.AppModuleBasic{}, authzmodule.AppModuleBasic{}, bank.AppModuleBasic{}, consensus.AppModuleBasic{},
+		distribution.AppModuleBasic{}, evidence.AppModuleBasic{}, feegrantmodule.AppModuleBasic{},
+		gov.AppModuleBasic{}, groupmodule.AppModuleBasic{}, mint.AppModuleBasic{}, params.AppModuleBasic{},
+		slashing.AppModuleBasic{}, staking.AppModuleBasic{}, upgrade.AppModuleBasic{}, vesting.AppModuleBasic{})
 	legacytx.RegressionTestingAminoCodec = encCfg.Amino
 
 	fee := sdk.NewCoins(sdk.NewCoin("stake", math.NewInt(100)))
@@ -90,16 +84,6 @@
 			gen := rapidproto.MessageGenerator(tt.Pulsar, tt.Opts)
 			rapid.Check(t, func(t *rapid.T) {
 				msg := gen.Draw(t, "msg")
-				signers, err := encCfg.TxConfig.SigningContext().GetSigners(msg)
-				if len(signers) == 0 {
-					return
-				}
-				if err != nil {
-					if strings.Contains(err.Error(), "empty address string is not allowed") {
-						return
-					}
-					require.NoError(t, err)
-				}
 				gogo := tt.Gogo
 				sanity := tt.Pulsar
 
@@ -117,7 +101,7 @@
 				sig := signing.SignatureV2{
 					PubKey: pubkey,
 					Data: &signing.SingleSignatureData{
-						SignMode:  apisigning.SignMode_SIGN_MODE_DIRECT,
+						SignMode:  signing.SignMode_SIGN_MODE_DIRECT,
 						Signature: legacy.Cdc.MustMarshal(pubkey),
 					},
 					Sequence: accSeq,
