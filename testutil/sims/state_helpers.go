--- conflicted
+++ resolved
@@ -2,12 +2,8 @@
 
 import (
 	"bufio"
-<<<<<<< HEAD
-	"bytes"
-=======
->>>>>>> 4f445ed9
 	"encoding/json"
-	"errors"
+	"fmt"
 	"io"
 	"math/rand"
 	"os"
@@ -16,10 +12,7 @@
 
 	"github.com/cosmos/gogoproto/proto"
 
-	"cosmossdk.io/core/address"
 	"cosmossdk.io/math"
-	banktypes "cosmossdk.io/x/bank/types"
-	stakingtypes "cosmossdk.io/x/staking/types"
 
 	"github.com/cosmos/cosmos-sdk/codec"
 	"github.com/cosmos/cosmos-sdk/crypto/keys/ed25519"
@@ -29,8 +22,10 @@
 	"github.com/cosmos/cosmos-sdk/types/module"
 	simtypes "github.com/cosmos/cosmos-sdk/types/simulation"
 	authtypes "github.com/cosmos/cosmos-sdk/x/auth/types"
+	banktypes "github.com/cosmos/cosmos-sdk/x/bank/types"
 	genutiltypes "github.com/cosmos/cosmos-sdk/x/genutil/types"
 	simcli "github.com/cosmos/cosmos-sdk/x/simulation/client/cli"
+	stakingtypes "github.com/cosmos/cosmos-sdk/x/staking/types"
 )
 
 // Simulation parameter constants
@@ -40,9 +35,6 @@
 )
 
 // AppStateFn returns the initial application state using a genesis or the simulation parameters.
-<<<<<<< HEAD
-func AppStateFn(
-=======
 // It calls AppStateFnWithExtendedCb with nil rawStateCb.
 func AppStateFn(
 	cdc codec.JSONCodec,
@@ -55,13 +47,12 @@
 // AppStateFnWithExtendedCb returns the initial application state using a genesis or the simulation parameters.
 // It calls AppStateFnWithExtendedCbs with nil moduleStateCb.
 func AppStateFnWithExtendedCb(
->>>>>>> 4f445ed9
-	cdc codec.JSONCodec,
-	addressCodec, validatorCodec address.Codec,
-	modules []module.AppModuleSimulation,
-	genesisState map[string]json.RawMessage,
+	cdc codec.JSONCodec,
+	simManager *module.SimulationManager,
+	genesisState map[string]json.RawMessage,
+	rawStateCb func(rawState map[string]json.RawMessage),
 ) simtypes.AppStateFn {
-	return AppStateFnWithExtendedCbs(cdc, addressCodec, validatorCodec, modules, genesisState, nil, nil)
+	return AppStateFnWithExtendedCbs(cdc, simManager, genesisState, nil, rawStateCb)
 }
 
 // AppStateFnWithExtendedCbs returns the initial application state using a genesis or the simulation parameters.
@@ -69,14 +60,13 @@
 // If a file is not given for the genesis or the sim params, it creates a randomized one.
 // genesisState is the default genesis state of the whole app.
 // moduleStateCb is the callback function to access moduleState.
-// postRawStateCb is the callback function to extend rawState.
+// rawStateCb is the callback function to extend rawState.
 func AppStateFnWithExtendedCbs(
 	cdc codec.JSONCodec,
-	addressCodec, validatorCodec address.Codec,
-	modules []module.AppModuleSimulation,
+	simManager *module.SimulationManager,
 	genesisState map[string]json.RawMessage,
 	moduleStateCb func(moduleName string, genesisState interface{}),
-	postRawStateCb func(rawState map[string]json.RawMessage),
+	rawStateCb func(rawState map[string]json.RawMessage),
 ) simtypes.AppStateFn {
 	return func(
 		r *rand.Rand,
@@ -117,11 +107,11 @@
 			if err != nil {
 				panic(err)
 			}
-			appState, simAccs = AppStateRandomizedFn(modules, r, cdc, accs, genesisTimestamp, appParams, genesisState, addressCodec, validatorCodec)
+			appState, simAccs = AppStateRandomizedFn(simManager, r, cdc, accs, genesisTimestamp, appParams, genesisState)
 
 		default:
 			appParams := make(simtypes.AppParams)
-			appState, simAccs = AppStateRandomizedFn(modules, r, cdc, accs, genesisTimestamp, appParams, genesisState, addressCodec, validatorCodec)
+			appState, simAccs = AppStateRandomizedFn(simManager, r, cdc, accs, genesisTimestamp, appParams, genesisState)
 		}
 
 		rawState := make(map[string]json.RawMessage)
@@ -185,8 +175,8 @@
 		}
 
 		// extend state from callback function
-		if postRawStateCb != nil {
-			postRawStateCb(rawState)
+		if rawStateCb != nil {
+			rawStateCb(rawState)
 		}
 
 		// replace appstate
@@ -201,14 +191,13 @@
 // AppStateRandomizedFn creates calls each module's GenesisState generator function
 // and creates the simulation params
 func AppStateRandomizedFn(
-	modules []module.AppModuleSimulation,
+	simManager *module.SimulationManager,
 	r *rand.Rand,
 	cdc codec.JSONCodec,
 	accs []simtypes.Account,
 	genesisTimestamp time.Time,
 	appParams simtypes.AppParams,
 	genesisState map[string]json.RawMessage,
-	addressCodec, validatorCodec address.Codec,
 ) (json.RawMessage, []simtypes.Account) {
 	numAccs := int64(len(accs))
 	// generate a random amount of initial stake coins and a random initial
@@ -231,19 +220,18 @@
 	}
 
 	simState := &module.SimulationState{
-		AppParams:      appParams,
-		Cdc:            cdc,
-		AddressCodec:   addressCodec,
-		ValidatorCodec: validatorCodec,
-		Rand:           r,
-		GenState:       genesisState,
-		Accounts:       accs,
-		InitialStake:   initialStake,
-		NumBonded:      numInitiallyBonded,
-		BondDenom:      sdk.DefaultBondDenom,
-		GenTimestamp:   genesisTimestamp,
-	}
-	generateGenesisStates(modules, simState)
+		AppParams:    appParams,
+		Cdc:          cdc,
+		Rand:         r,
+		GenState:     genesisState,
+		Accounts:     accs,
+		InitialStake: initialStake,
+		NumBonded:    numInitiallyBonded,
+		BondDenom:    sdk.DefaultBondDenom,
+		GenTimestamp: genesisTimestamp,
+	}
+
+	simManager.GenerateGenesisStates(simState)
 
 	appState, err := json.Marshal(genesisState)
 	if err != nil {
@@ -255,29 +243,12 @@
 
 // AppStateFromGenesisFileFn util function to generate the genesis AppState
 // from a genesis.json file.
-<<<<<<< HEAD
-// Deprecated: the private keys are not matching the accounts read from app state
-func AppStateFromGenesisFileFn(_ io.Reader, cdc codec.JSONCodec, genesisFile string) (genutiltypes.AppGenesis, []simtypes.Account, error) {
-=======
 func AppStateFromGenesisFileFn(r io.Reader, cdc codec.JSONCodec, genesisFile string) (genutiltypes.AppGenesis, []simtypes.Account, error) {
->>>>>>> 4f445ed9
 	file, err := os.Open(filepath.Clean(genesisFile))
 	if err != nil {
 		panic(err)
 	}
-	defer file.Close()
-
-	genesis, err := genutiltypes.AppGenesisFromReader(bufio.NewReader(file))
-	if err != nil {
-		return genutiltypes.AppGenesis{}, nil, err
-	}
-
-<<<<<<< HEAD
-	appStateJSON := genesis.AppState
-	newAccs, err := AccountsFromAppState(cdc, appStateJSON)
-	if err != nil {
-		panic(err)
-=======
+
 	genesis, err := genutiltypes.AppGenesisFromReader(bufio.NewReader(file))
 	if err != nil {
 		return *genesis, nil, err
@@ -285,30 +256,18 @@
 
 	if err := file.Close(); err != nil {
 		return *genesis, nil, err
->>>>>>> 4f445ed9
-	}
-
-	return *genesis, newAccs, nil
-}
-
-// AccountsFromAppState
-// Deprecated: the private keys are not matching the accounts read from app state
-func AccountsFromAppState(cdc codec.JSONCodec, appStateJSON json.RawMessage) ([]simtypes.Account, error) {
+	}
+
 	var appState map[string]json.RawMessage
-<<<<<<< HEAD
-	if err := json.Unmarshal(appStateJSON, &appState); err != nil {
-		return nil, err
-=======
 	if err = json.Unmarshal(genesis.AppState, &appState); err != nil {
 		return *genesis, nil, err
->>>>>>> 4f445ed9
 	}
 
 	var authGenesis authtypes.GenesisState
 	if appState[testutil.AuthModuleName] != nil {
 		cdc.MustUnmarshalJSON(appState[testutil.AuthModuleName], &authGenesis)
 	}
-	r := bufio.NewReader(bytes.NewReader(appStateJSON)) // any deterministic source
+
 	newAccs := make([]simtypes.Account, len(authGenesis.Accounts))
 	for i, acc := range authGenesis.Accounts {
 		// Pick a random private key, since we don't know the actual key
@@ -316,33 +275,20 @@
 		// and these keys are never actually used to sign by mock CometBFT.
 		privkeySeed := make([]byte, 15)
 		if _, err := r.Read(privkeySeed); err != nil {
-			return nil, err
+			panic(err)
 		}
 
 		privKey := secp256k1.GenPrivKeyFromSecret(privkeySeed)
 
 		a, ok := acc.GetCachedValue().(sdk.AccountI)
 		if !ok {
-<<<<<<< HEAD
-			return nil, errors.New("expected account")
-=======
 			return *genesis, nil, fmt.Errorf("expected account")
->>>>>>> 4f445ed9
 		}
 
 		// create simulator accounts
 		simAcc := simtypes.Account{PrivKey: privKey, PubKey: privKey.PubKey(), Address: a.GetAddress(), ConsKey: ed25519.GenPrivKeyFromSecret(privkeySeed)}
 		newAccs[i] = simAcc
 	}
-	return newAccs, nil
-}
-
-<<<<<<< HEAD
-func generateGenesisStates(modules []module.AppModuleSimulation, simState *module.SimulationState) {
-	for _, m := range modules {
-		m.GenerateGenesisState(simState)
-	}
-=======
+
 	return *genesis, newAccs, nil
->>>>>>> 4f445ed9
 }