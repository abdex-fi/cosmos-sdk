package types_test

import (
	"testing"

<<<<<<< HEAD
	"github.com/stretchr/testify/require"

	coretesting "cosmossdk.io/core/testing"
=======
	dbm "github.com/cosmos/cosmos-db"
	"github.com/stretchr/testify/require"

>>>>>>> 4f445ed9
	"cosmossdk.io/log"
	"cosmossdk.io/store/iavl"
	"cosmossdk.io/store/metrics"
	"cosmossdk.io/store/types"
)

func newMemTestKVStore(t *testing.T) types.KVStore {
	t.Helper()
<<<<<<< HEAD
	db := coretesting.NewMemDB()
=======
	db := dbm.NewMemDB()
>>>>>>> 4f445ed9
	store, err := iavl.LoadStore(db, log.NewNopLogger(), types.NewKVStoreKey("test"), types.CommitID{}, iavl.DefaultIAVLCacheSize, false, metrics.NewNoOpMetrics())
	require.NoError(t, err)
	return store
}

func TestPaginatedIterator(t *testing.T) {
	kvs := newMemTestKVStore(t)
	total := 10
	lth := total - 1
	asc := make([][]byte, total)
	desc := make([][]byte, total)
	// store returns values in lexicographic order (or reverse lex order)
	for i := 0; i < total; i++ {
		key := []byte{byte(i)}
		kvs.Set(key, key)
		asc[i] = key
		desc[lth-i] = key
	}
	type testCase struct {
		desc        string
		page, limit uint
		result      [][]byte
		reverse     bool
	}
	for _, tc := range []testCase{
		{
			desc:   "FirstChunk",
			page:   1,
			limit:  4,
			result: asc[:4],
		},
		{
			desc:   "SecondChunk",
			page:   2,
			limit:  4,
			result: asc[4:8],
		},
		{
			desc:   "ThirdChunkHalf",
			page:   3,
			limit:  4,
			result: asc[8:],
		},
		{
			desc:   "OverLimit",
			page:   10,
			limit:  10,
			result: [][]byte{},
		},
		{
			desc:   "ZeroLimit",
			page:   1,
			result: [][]byte{},
		},
		{
			desc:    "ReverseFirstChunk",
			page:    1,
			limit:   6,
			result:  desc[:6],
			reverse: true,
		},
		{
			desc:    "ReverseSecondChunk",
			page:    2,
			limit:   6,
			result:  desc[6:],
			reverse: true,
		},
	} {
		t.Run(tc.desc, func(t *testing.T) {
			var iter types.Iterator
			if tc.reverse {
				iter = types.KVStoreReversePrefixIteratorPaginated(kvs, nil, tc.page, tc.limit)
			} else {
				iter = types.KVStorePrefixIteratorPaginated(kvs, nil, tc.page, tc.limit)
			}
			defer iter.Close()

			result := [][]byte{}
			for ; iter.Valid(); iter.Next() {
				result = append(result, iter.Key())
			}

			require.Equal(t, tc.result, result)
			require.False(t, iter.Valid())
		})
	}
}

func TestPaginatedIteratorPanicIfInvalid(t *testing.T) {
	kvs := newMemTestKVStore(t)

	iter := types.KVStorePrefixIteratorPaginated(kvs, nil, 1, 1)
	defer iter.Close()
	require.False(t, iter.Valid())
	require.Panics(t, func() { iter.Next() }) // "iterator is empty"

	kvs.Set([]byte{1}, []byte{})

	iter = types.KVStorePrefixIteratorPaginated(kvs, nil, 1, 0)
	defer iter.Close()
	require.False(t, iter.Valid())
	require.Panics(t, func() { iter.Next() }) // "not empty but limit is zero"
}<|MERGE_RESOLUTION|>--- conflicted
+++ resolved
@@ -3,15 +3,9 @@
 import (
 	"testing"
 
-<<<<<<< HEAD
-	"github.com/stretchr/testify/require"
-
-	coretesting "cosmossdk.io/core/testing"
-=======
 	dbm "github.com/cosmos/cosmos-db"
 	"github.com/stretchr/testify/require"
 
->>>>>>> 4f445ed9
 	"cosmossdk.io/log"
 	"cosmossdk.io/store/iavl"
 	"cosmossdk.io/store/metrics"
@@ -20,11 +14,7 @@
 
 func newMemTestKVStore(t *testing.T) types.KVStore {
 	t.Helper()
-<<<<<<< HEAD
-	db := coretesting.NewMemDB()
-=======
 	db := dbm.NewMemDB()
->>>>>>> 4f445ed9
 	store, err := iavl.LoadStore(db, log.NewNopLogger(), types.NewKVStoreKey("test"), types.CommitID{}, iavl.DefaultIAVLCacheSize, false, metrics.NewNoOpMetrics())
 	require.NoError(t, err)
 	return store
