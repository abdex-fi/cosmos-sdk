--- conflicted
+++ resolved
@@ -53,15 +53,6 @@
       - "A:automerge"
       - dependencies
   - package-ecosystem: gomod
-    directory: "/core/testing"
-    schedule:
-      interval: weekly
-      day: thursday
-      time: "01:30"
-    labels:
-      - "A:automerge"
-      - dependencies
-  - package-ecosystem: gomod
     directory: "/depinject"
     schedule:
       interval: weekly
@@ -98,38 +89,7 @@
       - "A:automerge"
       - dependencies
   - package-ecosystem: gomod
-<<<<<<< HEAD
-    directory: "/indexer/postgres"
-    schedule:
-      interval: weekly
-      day: wednesday
-      time: "01:53"
-    labels:
-      - "A:automerge"
-      - dependencies
-  - package-ecosystem: gomod
-    directory: "/indexer/postgres/tests"
-    schedule:
-      interval: weekly
-      day: wednesday
-      time: "01:53"
-    labels:
-      - "A:automerge"
-      - dependencies
-  - package-ecosystem: gomod
     directory: "/schema"
-    schedule:
-      interval: weekly
-      day: wednesday
-      time: "01:53"
-    labels:
-      - "A:automerge"
-      - dependencies
-  - package-ecosystem: gomod
-    directory: "/x/tx"
-=======
-    directory: "/schema"
->>>>>>> 4f445ed9
     schedule:
       interval: weekly
       day: wednesday
@@ -147,19 +107,20 @@
       - "A:automerge"
       - dependencies
   - package-ecosystem: gomod
-<<<<<<< HEAD
+    directory: "/tools/cosmovisor"
+    schedule:
+      interval: weekly
+      day: friday
+      time: "02:00"
+    labels:
+      - "A:automerge"
+      - dependencies
+  - package-ecosystem: gomod
     directory: "/tools/confix"
     schedule:
       interval: weekly
       day: tuesday
       time: "02:10"
-=======
-    directory: "/tools/cosmovisor"
-    schedule:
-      interval: weekly
-      day: friday
-      time: "02:00"
->>>>>>> 4f445ed9
     labels:
       - "A:automerge"
       - dependencies
@@ -169,46 +130,6 @@
       interval: weekly
       day: friday
       time: "02:20"
-    labels:
-      - "A:automerge"
-      - dependencies
-  - package-ecosystem: gomod
-<<<<<<< HEAD
-    directory: "x/accounts"
-    schedule:
-      interval: weekly
-      day: wednesday
-      time: "02:35"
-    labels:
-      - "A:automerge"
-      - dependencies
-  - package-ecosystem: gomod
-    directory: "x/accounts/defaults/base"
-=======
-    directory: "/collections"
->>>>>>> 4f445ed9
-    schedule:
-      interval: weekly
-      day: wednesday
-      time: "02:45"
-    labels:
-      - "A:automerge"
-      - dependencies
-  - package-ecosystem: gomod
-    directory: "x/accounts/defaults/multisig"
-    schedule:
-      interval: weekly
-      day: wednesday
-      time: "02:45"
-    labels:
-      - "A:automerge"
-      - dependencies
-  - package-ecosystem: gomod
-    directory: "x/accounts/defaults/lockup"
-    schedule:
-      interval: weekly
-      day: wednesday
-      time: "02:55"
     labels:
       - "A:automerge"
       - dependencies
@@ -304,18 +225,6 @@
       - "A:automerge"
       - dependencies
   - package-ecosystem: gomod
-<<<<<<< HEAD
-    directory: "/x/bank"
-    schedule:
-      interval: weekly
-      day: wednesday
-      time: "03:20"
-    labels:
-      - "A:automerge"
-      - dependencies
-  - package-ecosystem: gomod
-=======
->>>>>>> 4f445ed9
     directory: "/tools/benchmark"
     schedule:
       interval: weekly
@@ -374,28 +283,4 @@
       - dependency-name: "github.com/cometbft/cometbft"
         # cometbft 0.38 is not semver, but we want to only update "patch" versions for 0.38.x
         update-types:
-<<<<<<< HEAD
-          ["version-update:semver-major", "version-update:semver-minor"]
-
-  - package-ecosystem: gomod
-    directory: "/"
-    target-branch: "release/v0.52.x"
-    schedule:
-      interval: daily
-      time: "03:00"
-    labels:
-      - "A:automerge"
-      - dependencies
-      - "testing-required"
-    allow:
-      - dependency-name: "github.com/cosmos/cosmos-sdk/*"
-        dependency-type: "all"
-      - dependency-name: "github.com/cosmos/*"
-        dependency-type: "all"
-      - dependency-name: "cosmossdk.io/*"
-        dependency-type: "all"
-      - dependency-name: "github.com/cometbft/*"
-        dependency-type: "all"
-=======
-          ["version-update:semver-major", "version-update:semver-minor"]
->>>>>>> 4f445ed9
+          ["version-update:semver-major", "version-update:semver-minor"]